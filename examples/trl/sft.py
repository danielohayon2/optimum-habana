--- conflicted
+++ resolved
@@ -34,11 +34,7 @@
     streaming: Optional[bool] = field(default=True, metadata={"help": "whether to stream the dataset"})
     shuffle_buffer: Optional[int] = field(default=5000, metadata={"help": "the shuffle buffer size"})
     num_workers: Optional[int] = field(default=4, metadata={"help": "the number of workers"})
-<<<<<<< HEAD
-    packing: Optional[bool] = field(default=True, metadata={"help": "whether to use packing for SFTTrainer"})
     num_buckets: Optional[int] = field(default=-1, metadata={"help": "whether to use bucketing for SFTTrainer"})
-=======
->>>>>>> fc2e671b
     validation_split_percentage: Optional[int] = field(
         default=5,
         metadata={
