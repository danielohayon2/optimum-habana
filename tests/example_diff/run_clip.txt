18d17
<
32a32
> import transformers
33a34
> from habana_dataloader_trainer import HabanaDataloaderTrainer
38,39d38
<
< import transformers
45,47d43
<     Trainer,
<     TrainingArguments,
<     set_seed,
52a49,59
> from optimum.habana import GaudiConfig, GaudiTrainer, GaudiTrainingArguments
> from optimum.habana.utils import set_seed
>
>
> try:
>     from optimum.habana.utils import check_optimum_habana_min_version
> except ImportError:
>
>     def check_optimum_habana_min_version(*a, **b):
>         return ()
>
56,57c63,65
< # Will error if the minimal version of Transformers is not installed. Remove at your own risks.
<<<<<<< HEAD
< check_min_version("4.45.0")
=======
< check_min_version("4.46.0.dev0")
>>>>>>> 19ad9e7d
---
> # Will error if the minimal version of Transformers and Optimum Habana are not installed. Remove at your own risks.
> check_min_version("4.43.0")
> check_optimum_habana_min_version("1.14.0.dev0")
181a190,192
>     mediapipe_dataloader: bool = field(
>         default=False, metadata={"help": "Turn on MediaPipe hardware-based accelerated data loading."}
>     )
240c251
<     parser = HfArgumentParser((ModelArguments, DataTrainingArguments, TrainingArguments))
---
>     parser = HfArgumentParser((ModelArguments, DataTrainingArguments, GaudiTrainingArguments))
268a280,286
>     gaudi_config = GaudiConfig.from_pretrained(
>         training_args.gaudi_config_name,
>         cache_dir=model_args.cache_dir,
>         revision=model_args.model_revision,
>         token=model_args.token,
>     )
>
269a288
>     mixed_precision = training_args.bf16 or gaudi_config.use_torch_autocast
271,272c290,292
<         f"Process rank: {training_args.local_rank}, device: {training_args.device}, n_gpu: {training_args.n_gpu}, "
<         + f"distributed training: {training_args.parallel_mode.value == 'distributed'}, 16-bits training: {training_args.fp16}"
---
>         f"Process rank: {training_args.local_rank}, device: {training_args.device}, "
>         + f"distributed training: {training_args.parallel_mode.value == 'distributed'}, "
>         + f"mixed-precision training: {mixed_precision}"
420d439
<     image_transformations = torch.jit.script(image_transformations)
467,468c486,494
<         # Transform images on the fly as doing it on the whole dataset takes too much time.
<         train_dataset.set_transform(transform_images)
---
>         if data_args.mediapipe_dataloader:
>             train_dataset.image_mean = image_processor.image_mean
>             train_dataset.image_std = image_processor.image_std
>             train_dataset.text_max_length = data_args.max_seq_length
>             train_dataset.image_resize = config.vision_config.image_size
>             train_dataset.transform_func = transform_images
>         else:
>             # Transform images on the fly as doing it on the whole dataset takes too much time.
>             train_dataset.set_transform(transform_images)
490,491c516,524
<         # Transform images on the fly as doing it on the whole dataset takes too much time.
<         eval_dataset.set_transform(transform_images)
---
>         if data_args.mediapipe_dataloader:
>             eval_dataset.image_mean = image_processor.image_mean
>             eval_dataset.image_std = image_processor.image_std
>             eval_dataset.text_max_length = data_args.max_seq_length
>             eval_dataset.image_resize = config.vision_config.image_size
>             eval_dataset.transform_func = transform_images
>         else:
>             # Transform images on the fly as doing it on the whole dataset takes too much time.
>             eval_dataset.set_transform(transform_images)
514a548,556
>         if data_args.mediapipe_dataloader:
>             test_dataset.image_mean = image_processor.image_mean
>             test_dataset.image_std = image_processor.image_std
>             test_dataset.text_max_length = data_args.max_seq_length
>             test_dataset.image_resize = config.vision_config.image_size
>             test_dataset.transform_func = transform_images
>         else:
>             # Transform images on the fly as doing it on the whole dataset takes too much time.
>             test_dataset.set_transform(transform_images)
517c559,560
<     trainer = Trainer(
---
>     trainer_cls = HabanaDataloaderTrainer if data_args.mediapipe_dataloader else GaudiTrainer
>     trainer = trainer_cls(
518a562
>         gaudi_config=gaudi_config,<|MERGE_RESOLUTION|>--- conflicted
+++ resolved
@@ -1,11 +1,11 @@
 18d17
-<
+< 
 32a32
 > import transformers
 33a34
 > from habana_dataloader_trainer import HabanaDataloaderTrainer
 38,39d38
-<
+< 
 < import transformers
 45,47d43
 <     Trainer,
@@ -14,25 +14,21 @@
 52a49,59
 > from optimum.habana import GaudiConfig, GaudiTrainer, GaudiTrainingArguments
 > from optimum.habana.utils import set_seed
->
->
+> 
+> 
 > try:
 >     from optimum.habana.utils import check_optimum_habana_min_version
 > except ImportError:
->
+> 
 >     def check_optimum_habana_min_version(*a, **b):
 >         return ()
->
+> 
 56,57c63,65
 < # Will error if the minimal version of Transformers is not installed. Remove at your own risks.
-<<<<<<< HEAD
-< check_min_version("4.45.0")
-=======
 < check_min_version("4.46.0.dev0")
->>>>>>> 19ad9e7d
 ---
 > # Will error if the minimal version of Transformers and Optimum Habana are not installed. Remove at your own risks.
-> check_min_version("4.43.0")
+> check_min_version("4.45.0")
 > check_optimum_habana_min_version("1.14.0.dev0")
 181a190,192
 >     mediapipe_dataloader: bool = field(
@@ -49,7 +45,7 @@
 >         revision=model_args.model_revision,
 >         token=model_args.token,
 >     )
->
+> 
 269a288
 >     mixed_precision = training_args.bf16 or gaudi_config.use_torch_autocast
 271,272c290,292
