--- conflicted
+++ resolved
@@ -31,11 +31,8 @@
             ("meta-llama/Llama-2-7b-hf", 512, False, 8711),  # in some cases like TGI, reuse_cache isnt used
             ("stabilityai/stablelm-2-12b", 1, False, 80.70269834414843),
             ("codellama/CodeLlama-34b-hf", 1, True, 32.644),
-<<<<<<< HEAD
             ("bigcode/starcoder2-3b", 234.2649120507936),
-=======
             ("adept/persimmon-8b-base", 4, False, 366.73968820698406),
->>>>>>> c0fb13ce
             ("Qwen/Qwen1.5-7B", 4, False, 451.7454544774087),
             ("google/gemma-7b", 1, False, 109.70751574382221),
         ],
