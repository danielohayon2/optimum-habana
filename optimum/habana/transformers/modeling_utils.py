# coding=utf-8
# Copyright 2022 The HuggingFace Team. All rights reserved.
#
# Licensed under the Apache License, Version 2.0 (the "License");
# you may not use this file except in compliance with the License.
# You may obtain a copy of the License at
#
#     http://www.apache.org/licenses/LICENSE-2.0
#
# Unless required by applicable law or agreed to in writing, software
# distributed under the License is distributed on an "AS IS" BASIS,
# WITHOUT WARRANTIES OR CONDITIONS OF ANY KIND, either express or implied.
# See the License for the specific language governing permissions and
# limitations under the License.

import transformers

from .generation import (
    GaudiGenerationConfig,
    GaudiGenerationMixin,
    gaudi_MaxLengthCriteria_call,
    gaudi_MaxNewTokensCriteria_call,
    gaudi_StoppingCriteriaList_call,
)
from .models import (
    GaudiBloomForCausalLM,
    GaudiBloomMLP,
    GaudiCodeGenAttention,
    GaudiCodeGenForCausalLM,
    GaudiFalconAttention,
    GaudiFalconDecoderLayer,
    GaudiFalconForCausalLM,
    GaudiFalconMLP,
    GaudiFalconModel,
    GaudiGemmaDecoderLayer,
    GaudiGemmaForCausalLM,
    GaudiGPT2Attention,
    GaudiGPT2LMHeadModel,
    GaudiGPTBigCodeForCausalLM,
    GaudiGPTJAttention,
    GaudiGPTJForCausalLM,
    GaudiGPTNeoXForCausalLM,
    GaudiLlamaAttention,
    GaudiLlamaDecoderLayer,
    GaudiLlamaDynamicNTKScalingRotaryEmbedding,
    GaudiLlamaForCausalLM,
    GaudiLlamaLinearScalingRotaryEmbedding,
    GaudiLlamaMLP,
    GaudiLlamaModel,
    GaudiLlamaRotaryEmbedding,
    GaudiLlavaForConditionalGeneration,
    GaudiMistralAttention,
    GaudiMistralDecoderLayer,
    GaudiMistralForCausalLM,
    GaudiMistralModel,
    GaudiMixtralAttention,
    GaudiMixtralDecoderLayer,
    GaudiMixtralForCausalLM,
    GaudiMptForCausalLM,
    GaudiMptModel,
    GaudiOPTForCausalLM,
    GaudiOPTLearnedPositionalEmbedding,
    GaudiPhiForCausalLM,
    GaudiStableLmForCausalLM,
<<<<<<< HEAD
    GaudiStarcoder2DecoderLayer,
    GaudiStarcoder2ForCausalLM,
=======
    MistralConfig,
    MixtralConfig,
>>>>>>> e8910020
    _gaudi_wav2vec2_compute_mask_indices,
    _gaudi_wav2vec2_mask_hidden_states,
    gaudi_albert_forward,
    gaudi_BartAttention_forward,
    gaudi_BartDecoder_forward,
    gaudi_BartDecoderLayer_forward,
    gaudi_BartEncoder_forward,
    gaudi_BartEncoderLayer_forward,
    gaudi_BartForConditionalGeneration_forward,
    gaudi_BartForConditionalGeneration_prepare_inputs_for_generation,
    gaudi_BartLearnedPositionalEmbedding,
    gaudi_BartModel_forward,
    gaudi_BlipForConditionalGeneration_generate,
    gaudi_BlipForQuestionAnswering_generate,
    gaudi_BlipTextAttention_forward,
    gaudi_BlipTextEncoder_forward,
    gaudi_BlipTextLayer_forward,
    gaudi_BlipTextLMHead_forward,
    gaudi_BlipTextLMHead_prepare_inputs_for_generation,
    gaudi_BlipTextModel_forward,
    gaudi_BlipTextSelfAttention_forward,
    gaudi_bloom_attention_forward,
    gaudi_bloom_block_forward,
    gaudi_bloom_convert_to_bloom_cache,
    gaudi_bloom_convert_to_standard_cache,
    gaudi_bloom_model_forward,
    gaudi_check_and_enable_sdpa,
    gaudi_codegen_block_forward,
    gaudi_codegen_model_forward,
    gaudi_conv1d_forward,
    gaudi_esm_for_protein_folding_forward,
    gaudi_esmfolding_trunk_forward,
    gaudi_falcon_attention_split_heads,
    gaudi_falcon_linear_forward,
    gaudi_gemma_attention_forward,
    gaudi_gemma_model_forward,
    gaudi_generate_speech,
    gaudi_get_extended_attention_mask,
    gaudi_gpt2_block_forward,
    gaudi_gpt2_forward,
    gaudi_gpt_bigcode_attention_forward,
    gaudi_gpt_bigcode_block_forward,
    gaudi_gpt_bigcode_model_forward,
    gaudi_gpt_neox_attention_forward,
    gaudi_gpt_neox_layer_forward,
    gaudi_gpt_neox_model_forward,
    gaudi_gpt_neox_rotary_embedding_set_cos_sin_cache,
    gaudi_gptj_block_forward,
    gaudi_gptj_model_forward,
    gaudi_invert_attention_mask,
    gaudi_llama_rmsnorm_forward,
    gaudi_mistral_rmsnorm_forward,
    gaudi_mixtral_block_sparse_moe_forward,
    gaudi_mixtral_model_forward,
    gaudi_mixtral_rmsnorm_forward,
    gaudi_mpt_attention_forward,
    gaudi_mpt_block_forward,
    gaudi_opt_attention_forward,
    gaudi_opt_decoder_forward,
    gaudi_opt_decoder_layer_forward,
    gaudi_opt_model_forward,
    gaudi_phi_attention_forward,
    gaudi_phi_decoder_layer_forward,
    gaudi_phi_model_forward,
    gaudi_rot_matmul,
    gaudi_rot_vec_mul,
    gaudi_SpeechT5Attention_forward,
    gaudi_SpeechT5Decoder_forward,
    gaudi_SpeechT5DecoderLayer_forward,
    gaudi_SpeechT5SpeechDecoderPrenet_forward,
    gaudi_stablelm_attention_forward,
    gaudi_stablelm_decoder_layer_forward,
    gaudi_stablelm_model_forward,
    gaudi_starcoder2_attention_forward,
    gaudi_starcoder2_model_forward,
    gaudi_swin_get_attn_mask,
    gaudi_t5_layernorm_forward,
    gaudi_T5Attention_forward,
    gaudi_T5Block_forward,
    gaudi_T5ForConditionalGeneration_forward,
    gaudi_T5ForConditionalGeneration_prepare_inputs_for_generation,
    gaudi_T5LayerSelfAttention_forward,
    gaudi_T5Stack_forward,
    gaudi_VisionEncoderDecoderModel_prepare_inputs_for_generation,
    gaudi_vit_self_attention_forward,
    gaudi_wav2vec2_encoder_forward,
    gaudi_wav2vec2_forward,
    gaudi_wav2vec2_tdnnlayer_forward,
    gaudi_wav2vec2forctc_forward,
)


def adapt_transformers_to_gaudi():
    """
    Replaces some Transformers' methods for equivalent methods optimized
    for Gaudi.
    """

    # optimize Conv1D
    transformers.pytorch_utils.Conv1D.forward = gaudi_conv1d_forward

    # Optimization tweak for ViT
    transformers.models.vit.modeling_vit.ViTSelfAttention.forward = gaudi_vit_self_attention_forward

    # Optimization tweak for Swin
    transformers.models.swin.modeling_swin.SwinLayer.get_attn_mask = gaudi_swin_get_attn_mask

    # Optimization tweak for Wav2Vec2
    transformers.models.wav2vec2.modeling_wav2vec2._compute_mask_indices = _gaudi_wav2vec2_compute_mask_indices
    # transformers.models.wav2vec2.modeling_wav2vec2._sample_negative_indices = _gaudi_wav2vec2_sample_negative_indices
    transformers.models.wav2vec2.modeling_wav2vec2.Wav2Vec2Model._mask_hidden_states = (
        _gaudi_wav2vec2_mask_hidden_states
    )
    transformers.models.wav2vec2.modeling_wav2vec2.Wav2Vec2Model.forward = gaudi_wav2vec2_forward
    transformers.models.wav2vec2.modeling_wav2vec2.Wav2Vec2Encoder.forward = gaudi_wav2vec2_encoder_forward
    transformers.models.wav2vec2.modeling_wav2vec2.Wav2Vec2ForCTC.forward = gaudi_wav2vec2forctc_forward
    transformers.models.wav2vec2.modeling_wav2vec2.TDNNLayer.forward = gaudi_wav2vec2_tdnnlayer_forward

    # Generation is modified to run faster in lazy mode
    transformers.generation.GenerationMixin.generate = GaudiGenerationMixin.generate
    transformers.generation.GenerationMixin._update_model_kwargs_for_generation = (
        GaudiGenerationMixin._update_model_kwargs_for_generation
    )
    transformers.generation.GenerationMixin.update_model_kwargs_for_bucketing = (
        GaudiGenerationMixin.update_model_kwargs_for_bucketing
    )
    transformers.generation.GenerationMixin._get_hpu_graphs_kwargs = GaudiGenerationMixin._get_hpu_graphs_kwargs
    transformers.generation.GenerationMixin._expand_inputs_for_generation = staticmethod(
        GaudiGenerationMixin._expand_inputs_for_generation
    )
    transformers.generation.GenerationMixin._prepare_attention_mask_for_generation = (
        GaudiGenerationMixin._prepare_attention_mask_for_generation
    )
    transformers.generation.GenerationMixin._prepare_decoder_input_ids_for_generation = (
        GaudiGenerationMixin._prepare_decoder_input_ids_for_generation
    )
    transformers.generation.GenerationMixin._prepare_decoder_attention_mask = (
        GaudiGenerationMixin._prepare_decoder_attention_mask
    )
    transformers.generation.GenerationMixin._validate_model_kwargs = GaudiGenerationMixin._validate_model_kwargs
    transformers.generation.GenerationMixin.greedy_search = GaudiGenerationMixin.greedy_search
    transformers.generation.GenerationMixin.sample = GaudiGenerationMixin.sample
    transformers.generation.GenerationMixin.beam_search = GaudiGenerationMixin.beam_search
    transformers.generation.GenerationMixin.beam_sample = GaudiGenerationMixin.beam_sample
    transformers.generation.GenerationMixin.group_beam_search = GaudiGenerationMixin.group_beam_search
    transformers.generation.GenerationMixin.constrained_beam_search = GaudiGenerationMixin.constrained_beam_search
    transformers.generation.GenerationConfig = GaudiGenerationConfig
    transformers.modeling_utils.GenerationConfig = GaudiGenerationConfig
    transformers.generation.MaxLengthCriteria.__call__ = gaudi_MaxLengthCriteria_call
    transformers.generation.MaxNewTokensCriteria.__call__ = gaudi_MaxNewTokensCriteria_call
    transformers.generation.StoppingCriteriaList.__call__ = gaudi_StoppingCriteriaList_call

    # Optimization for BLOOM generation on Gaudi
    transformers.models.bloom.modeling_bloom.BloomAttention.forward = gaudi_bloom_attention_forward
    transformers.models.bloom.modeling_bloom.BloomBlock.forward = gaudi_bloom_block_forward
    transformers.models.bloom.modeling_bloom.BloomModel.forward = gaudi_bloom_model_forward
    transformers.models.bloom.modeling_bloom.BloomMLP = GaudiBloomMLP
    transformers.models.bloom.modeling_bloom.BloomForCausalLM = GaudiBloomForCausalLM
    transformers.models.bloom.modeling_bloom.BloomPreTrainedModel._convert_to_standard_cache = (
        gaudi_bloom_convert_to_standard_cache
    )
    transformers.models.bloom.modeling_bloom.BloomPreTrainedModel._convert_to_bloom_cache = (
        gaudi_bloom_convert_to_bloom_cache
    )

    # Optimization for BART generation on Gaudi
    transformers.models.bart.modeling_bart.BartLearnedPositionalEmbedding = gaudi_BartLearnedPositionalEmbedding
    transformers.models.bart.modeling_bart.BartAttention.forward = gaudi_BartAttention_forward
    transformers.models.bart.modeling_bart.BartEncoderLayer.forward = gaudi_BartEncoderLayer_forward
    transformers.models.bart.modeling_bart.BartDecoderLayer.forward = gaudi_BartDecoderLayer_forward
    transformers.models.bart.modeling_bart.BartEncoder.forward = gaudi_BartEncoder_forward
    transformers.models.bart.modeling_bart.BartDecoder.forward = gaudi_BartDecoder_forward
    transformers.models.bart.modeling_bart.BartModel.forward = gaudi_BartModel_forward
    transformers.models.bart.modeling_bart.BartForConditionalGeneration.forward = (
        gaudi_BartForConditionalGeneration_forward
    )
    transformers.models.bart.modeling_bart.BartForConditionalGeneration.prepare_inputs_for_generation = (
        gaudi_BartForConditionalGeneration_prepare_inputs_for_generation
    )

    # Optimization for codegen generation on Gaudi
    transformers.models.codegen.modeling_codegen.CodeGenAttention = GaudiCodeGenAttention
    transformers.models.codegen.modeling_codegen.CodeGenForCausalLM = GaudiCodeGenForCausalLM
    transformers.models.codegen.modeling_codegen.CodeGenModel.forward = gaudi_codegen_model_forward
    transformers.models.codegen.modeling_codegen.CodeGenBlock.forward = gaudi_codegen_block_forward

    # Replace invert_attention_mask and get_extended_attention_mask
    # so that Torch Autocast is disabled for specific parts of the code
    transformers.modeling_utils.ModuleUtilsMixin.invert_attention_mask = gaudi_invert_attention_mask
    transformers.modeling_utils.ModuleUtilsMixin.get_extended_attention_mask = gaudi_get_extended_attention_mask

    # Override sdpa check on Gaudi
    transformers.modeling_utils.PreTrainedModel._check_and_enable_sdpa = gaudi_check_and_enable_sdpa

    # AlbertModel.forward does not rely on get_extended_attention_mask so it also needs to be replaced
    transformers.models.albert.modeling_albert.AlbertModel.forward = gaudi_albert_forward

    # Optimization for GPT2 on Gaudi
    transformers.models.gpt2.modeling_gpt2.GPT2Attention = GaudiGPT2Attention
    transformers.models.gpt2.modeling_gpt2.GPT2Model.forward = gaudi_gpt2_forward
    transformers.models.gpt2.modeling_gpt2.GPT2LMHeadModel = GaudiGPT2LMHeadModel
    transformers.models.gpt2.modeling_gpt2.GPT2Block.forward = gaudi_gpt2_block_forward

    # Optimization for EsmFold on Gaudi
    transformers.models.esm.modeling_esmfold.EsmFoldingTrunk.forward = gaudi_esmfolding_trunk_forward
    transformers.models.esm.modeling_esmfold.EsmForProteinFolding.forward = gaudi_esm_for_protein_folding_forward
    transformers.models.esm.openfold_utils.rigid_utils.rot_matmul = gaudi_rot_matmul
    transformers.models.esm.openfold_utils.rigid_utils.rot_vec_mul = gaudi_rot_vec_mul

    # Optimization for OPT generation on Gaudi
    transformers.models.opt.modeling_opt.OPTAttention.forward = gaudi_opt_attention_forward
    transformers.models.opt.modeling_opt.OPTDecoder.forward = gaudi_opt_decoder_forward
    transformers.models.opt.modeling_opt.OPTForCausalLM = GaudiOPTForCausalLM
    transformers.models.opt.modeling_opt.OPTModel.forward = gaudi_opt_model_forward
    transformers.models.opt.modeling_opt.OPTDecoderLayer.forward = gaudi_opt_decoder_layer_forward
    transformers.models.opt.modeling_opt.OPTLearnedPositionalEmbedding = GaudiOPTLearnedPositionalEmbedding

    # Optimization for GPTJ on Gaudi
    transformers.models.gptj.modeling_gptj.GPTJAttention = GaudiGPTJAttention
    transformers.models.gptj.modeling_gptj.GPTJForCausalLM = GaudiGPTJForCausalLM
    transformers.models.gptj.modeling_gptj.GPTJBlock.forward = gaudi_gptj_block_forward
    transformers.models.gptj.modeling_gptj.GPTJModel.forward = gaudi_gptj_model_forward

    # Optimization for GPTBigCode on Gaudi
    transformers.models.gpt_bigcode.modeling_gpt_bigcode.GPTBigCodeAttention.forward = (
        gaudi_gpt_bigcode_attention_forward
    )
    transformers.models.gpt_bigcode.modeling_gpt_bigcode.GPTBigCodeForCausalLM = GaudiGPTBigCodeForCausalLM
    transformers.models.gpt_bigcode.modeling_gpt_bigcode.GPTBigCodeBlock.forward = gaudi_gpt_bigcode_block_forward
    transformers.models.gpt_bigcode.modeling_gpt_bigcode.GPTBigCodeModel.forward = gaudi_gpt_bigcode_model_forward

    # Optimization for gpt-neox generation on Gaudi
    transformers.models.gpt_neox.modeling_gpt_neox.GPTNeoXForCausalLM = GaudiGPTNeoXForCausalLM
    transformers.models.gpt_neox.modeling_gpt_neox.GPTNeoXModel.forward = gaudi_gpt_neox_model_forward
    transformers.models.gpt_neox.modeling_gpt_neox.GPTNeoXLayer.forward = gaudi_gpt_neox_layer_forward
    transformers.models.gpt_neox.modeling_gpt_neox.GPTNeoXAttention.forward = gaudi_gpt_neox_attention_forward
    transformers.models.gpt_neox.modeling_gpt_neox.GPTNeoXRotaryEmbedding._set_cos_sin_cache = (
        gaudi_gpt_neox_rotary_embedding_set_cos_sin_cache
    )

    # Optimization for llama generation on Gaudi
    transformers.models.llama.modeling_llama.LlamaForCausalLM = GaudiLlamaForCausalLM
    transformers.models.llama.modeling_llama.LlamaModel = GaudiLlamaModel
    transformers.models.llama.modeling_llama.LlamaAttention = GaudiLlamaAttention
    transformers.models.llama.modeling_llama.LlamaMLP = GaudiLlamaMLP
    transformers.models.llama.modeling_llama.LlamaDecoderLayer = GaudiLlamaDecoderLayer
    transformers.models.llama.modeling_llama.LlamaRotaryEmbedding = GaudiLlamaRotaryEmbedding
    transformers.models.llama.modeling_llama.LlamaLinearScalingRotaryEmbedding = GaudiLlamaLinearScalingRotaryEmbedding
    transformers.models.llama.modeling_llama.LlamaDynamicNTKScalingRotaryEmbedding = (
        GaudiLlamaDynamicNTKScalingRotaryEmbedding
    )
    transformers.models.llama.modeling_llama.LlamaRMSNorm.forward = gaudi_llama_rmsnorm_forward

    # Optimization for llava on Gaudi
    transformers.models.llava.modeling_llava.LlavaForConditionalGeneration = GaudiLlavaForConditionalGeneration

    # Optimization for falcon generation on Gaudi
    transformers.models.falcon.modeling_falcon.FalconAttention = GaudiFalconAttention
    transformers.models.falcon.modeling_falcon.FalconForCausalLM = GaudiFalconForCausalLM
    transformers.models.falcon.modeling_falcon.FalconMLP = GaudiFalconMLP
    transformers.models.falcon.modeling_falcon.FalconModel = GaudiFalconModel
    transformers.models.falcon.modeling_falcon.FalconDecoderLayer = GaudiFalconDecoderLayer
    transformers.models.falcon.modeling_falcon.FalconAttention._split_heads = gaudi_falcon_attention_split_heads
    transformers.models.falcon.modeling_falcon.FalconLinear.forward = gaudi_falcon_linear_forward

    # Optimization for t5 on Gaudi
    transformers.models.t5.modeling_t5.T5LayerNorm.forward = gaudi_t5_layernorm_forward
    transformers.models.t5.modeling_t5.T5Stack.forward = gaudi_T5Stack_forward
    transformers.models.t5.modeling_t5.T5LayerSelfAttention.forward = gaudi_T5LayerSelfAttention_forward
    transformers.models.t5.modeling_t5.T5ForConditionalGeneration.forward = gaudi_T5ForConditionalGeneration_forward
    transformers.models.t5.modeling_t5.T5ForConditionalGeneration.prepare_inputs_for_generation = (
        gaudi_T5ForConditionalGeneration_prepare_inputs_for_generation
    )
    transformers.models.t5.modeling_t5.T5Attention.forward = gaudi_T5Attention_forward
    transformers.models.t5.modeling_t5.T5Block.forward = gaudi_T5Block_forward

    # Optimization for mpt on Gaudi
    transformers.models.mpt.modeling_mpt.MptForCausalLM = GaudiMptForCausalLM
    transformers.models.mpt.modeling_mpt.MptModel = GaudiMptModel
    transformers.models.mpt.modeling_mpt.MptAttention.forward = gaudi_mpt_attention_forward
    transformers.models.mpt.modeling_mpt.MptBlock.forward = gaudi_mpt_block_forward

    # Optimization for mistral on Gaudi
    transformers.models.mistral.modeling_mistral.MistralForCausalLM = GaudiMistralForCausalLM
    transformers.models.mistral.modeling_mistral.MistralAttention = GaudiMistralAttention
    transformers.models.mistral.modeling_mistral.MistralDecoderLayer = GaudiMistralDecoderLayer
    transformers.models.mistral.modeling_mistral.MistralModel = GaudiMistralModel
    transformers.models.mistral.modeling_mistral.MistralRMSNorm.forward = gaudi_mistral_rmsnorm_forward
    transformers.models.mistral.configuration_mistral.MistralConfig = MistralConfig

    # Optimization for phi on Gaudi
    transformers.models.phi.modeling_phi.PhiForCausalLM = GaudiPhiForCausalLM
    transformers.models.phi.modeling_phi.PhiAttention.forward = gaudi_phi_attention_forward
    transformers.models.phi.modeling_phi.PhiDecoderLayer.forward = gaudi_phi_decoder_layer_forward
    transformers.models.phi.modeling_phi.PhiModel.forward = gaudi_phi_model_forward

    # Optimization for gemma on Gaudi
    transformers.models.gemma.modeling_gemma.GemmaForCausalLM = GaudiGemmaForCausalLM
    transformers.models.gemma.modeling_gemma.GemmaAttention.forward = gaudi_gemma_attention_forward
    transformers.models.gemma.modeling_gemma.GemmaDecoderLayer = GaudiGemmaDecoderLayer
    transformers.models.gemma.modeling_gemma.GemmaModel.forward = gaudi_gemma_model_forward

    # Optimization for blip Text model on Gaudi
    transformers.models.blip.BlipTextModel.forward = gaudi_BlipTextModel_forward
    transformers.models.blip.modeling_blip_text.BlipTextLMHeadModel.forward = gaudi_BlipTextLMHead_forward
    transformers.models.blip.modeling_blip_text.BlipTextLMHeadModel.prepare_inputs_for_generation = (
        gaudi_BlipTextLMHead_prepare_inputs_for_generation
    )
    transformers.models.blip.modeling_blip_text.BlipTextEncoder.forward = gaudi_BlipTextEncoder_forward
    transformers.models.blip.modeling_blip_text.BlipTextLayer.forward = gaudi_BlipTextLayer_forward
    transformers.models.blip.modeling_blip_text.BlipTextAttention.forward = gaudi_BlipTextAttention_forward
    transformers.models.blip.modeling_blip_text.BlipTextSelfAttention.forward = gaudi_BlipTextSelfAttention_forward
    transformers.models.blip.BlipForQuestionAnswering.generate = gaudi_BlipForQuestionAnswering_generate
    transformers.models.blip.BlipForConditionalGeneration.generate = gaudi_BlipForConditionalGeneration_generate

    # Optimization for mixtral on Gaudi
    transformers.models.mixtral.modeling_mixtral.MixtralAttention = GaudiMixtralAttention
    transformers.models.mixtral.modeling_mixtral.MixtralForCausalLM = GaudiMixtralForCausalLM
    transformers.models.mixtral.modeling_mixtral.MixtralModel.forward = gaudi_mixtral_model_forward
    transformers.models.mixtral.modeling_mixtral.MixtralSparseMoeBlock.forward = gaudi_mixtral_block_sparse_moe_forward
    transformers.models.mixtral.modeling_mixtral.MixtralDecoderLayer = GaudiMixtralDecoderLayer
    transformers.models.mixtral.modeling_mixtral.MixtralRMSNorm.forward = gaudi_mixtral_rmsnorm_forward
    transformers.models.mixtral.configuration_mixtral.MixtralConfig = MixtralConfig

    # Optimization for speecht5 on Gaudi
    transformers.models.speecht5.modeling_speecht5.SpeechT5Decoder.forward = gaudi_SpeechT5Decoder_forward
    transformers.models.speecht5.modeling_speecht5.SpeechT5DecoderLayer.forward = gaudi_SpeechT5DecoderLayer_forward
    transformers.models.speecht5.modeling_speecht5.SpeechT5Attention.forward = gaudi_SpeechT5Attention_forward
    transformers.models.speecht5.modeling_speecht5._generate_speech = gaudi_generate_speech
    transformers.models.speecht5.modeling_speecht5.SpeechT5SpeechDecoderPrenet.forward = (
        gaudi_SpeechT5SpeechDecoderPrenet_forward
    )

    # Optimization for starcoder2 on Gaudi
    transformers.models.starcoder2.modeling_starcoder2.Starcoder2ForCausalLM = GaudiStarcoder2ForCausalLM
    transformers.models.starcoder2.modeling_starcoder2.Starcoder2Model.forward = gaudi_starcoder2_model_forward
    transformers.models.starcoder2.modeling_starcoder2.Starcoder2Attention.forward = gaudi_starcoder2_attention_forward
    transformers.models.starcoder2.modeling_starcoder2.Starcoder2DecoderLayer = GaudiStarcoder2DecoderLayer

    # Optimization for stablelm on Gaudi
    transformers.models.stablelm.modeling_stablelm.StableLmForCausalLM = GaudiStableLmForCausalLM
    transformers.models.stablelm.modeling_stablelm.StableLmModel.forward = gaudi_stablelm_model_forward
    transformers.models.stablelm.modeling_stablelm.StableLmAttention.forward = gaudi_stablelm_attention_forward
    transformers.models.stablelm.modeling_stablelm.StableLmDecoderLayer.forward = gaudi_stablelm_decoder_layer_forward

    transformers.models.vision_encoder_decoder.modeling_vision_encoder_decoder.VisionEncoderDecoderModel.prepare_inputs_for_generation = gaudi_VisionEncoderDecoderModel_prepare_inputs_for_generation<|MERGE_RESOLUTION|>--- conflicted
+++ resolved
@@ -62,13 +62,10 @@
     GaudiOPTLearnedPositionalEmbedding,
     GaudiPhiForCausalLM,
     GaudiStableLmForCausalLM,
-<<<<<<< HEAD
     GaudiStarcoder2DecoderLayer,
     GaudiStarcoder2ForCausalLM,
-=======
     MistralConfig,
     MixtralConfig,
->>>>>>> e8910020
     _gaudi_wav2vec2_compute_mask_indices,
     _gaudi_wav2vec2_mask_hidden_states,
     gaudi_albert_forward,
