# coding=utf-8
# Copyright 2022 The HuggingFace Team. All rights reserved.
#
# Licensed under the Apache License, Version 2.0 (the "License");
# you may not use this file except in compliance with the License.
# You may obtain a copy of the License at
#
#     http://www.apache.org/licenses/LICENSE-2.0
#
# Unless required by applicable law or agreed to in writing, software
# distributed under the License is distributed on an "AS IS" BASIS,
# WITHOUT WARRANTIES OR CONDITIONS OF ANY KIND, either express or implied.
# See the License for the specific language governing permissions and
# limitations under the License.

import contextlib
import copy
import importlib.metadata
import inspect
import math
import os
import random
import shutil
import sys
import time
import warnings
from collections.abc import Mapping
from pathlib import Path
from typing import TYPE_CHECKING, Any, Callable, Dict, List, Optional, Tuple, Union

import huggingface_hub.utils as hf_hub_utils
import numpy as np
import torch
from accelerate import skip_first_batches
from accelerate.data_loader import SeedableRandomSampler
from accelerate.utils import DistributedDataParallelKwargs, GradientAccumulationPlugin, save_fsdp_model
from huggingface_hub import upload_folder
from packaging import version
from torch.utils.data import DataLoader, Dataset, IterableDataset, RandomSampler
from transformers import Trainer
from transformers.data.data_collator import DataCollator
from transformers.debug_utils import DebugOption, DebugUnderflowOverflow
from transformers.integrations import hp_params
from transformers.integrations.deepspeed import (
    deepspeed_load_checkpoint,
    is_deepspeed_available,
    is_deepspeed_zero3_enabled,
)
from transformers.modeling_utils import PreTrainedModel, load_sharded_checkpoint, unwrap_model
from transformers.tokenization_utils_base import PreTrainedTokenizerBase
from transformers.trainer import _get_fsdp_ckpt_kwargs
from transformers.trainer_callback import TrainerCallback, TrainerState
from transformers.trainer_pt_utils import (
    DistributedTensorGatherer,
    EvalLoopContainer,
    IterableDatasetShard,
    LengthGroupedSampler,
    SequentialDistributedSampler,
    find_batch_size,
    get_dataloader_sampler,
    get_model_param_count,
    nested_concat,
    nested_detach,
    reissue_pt_warnings,
    remove_dummy_checkpoint,
)
from transformers.trainer_utils import (
    PREFIX_CHECKPOINT_DIR,
    EvalLoopOutput,
    EvalPrediction,
    HPSearchBackend,
    HubStrategy,
    IntervalStrategy,
    TrainOutput,
    denumpify_detensorize,
    enable_full_determinism,
    find_executable_batch_size,
    get_last_checkpoint,
    has_length,
)
from transformers.training_args import ParallelMode, TrainingArguments
from transformers.utils import (
    ADAPTER_SAFE_WEIGHTS_NAME,
    ADAPTER_WEIGHTS_NAME,
    CONFIG_NAME,
    SAFE_WEIGHTS_NAME,
    WEIGHTS_INDEX_NAME,
    WEIGHTS_NAME,
    PushInProgress,
    is_accelerate_available,
    is_datasets_available,
    is_peft_available,
    is_safetensors_available,
)

from optimum.utils import logging

from ..accelerate import GaudiAccelerator
from ..accelerate.utils import GaudiDistributedType
from ..utils import (
    HabanaProfile,
    get_hpu_memory_stats,
    set_seed,
    speed_metrics,
    to_device_dtype,
)
from .gaudi_configuration import GAUDI_CONFIG_NAME, GaudiConfig
from .integrations.deepspeed import deepspeed_init
from .trainer_utils import convert_into_dtypes, get_dtype
from .training_args import GaudiTrainingArguments


if is_datasets_available():
    import datasets


if is_safetensors_available():
    import safetensors.torch


if is_peft_available():
    from peft import PeftModel
    from peft.utils import PeftType


if is_deepspeed_available():
    from accelerate.utils import DeepSpeedSchedulerWrapper

if is_accelerate_available():
    from accelerate.utils import (
        load_fsdp_optimizer,
        save_fsdp_optimizer,
    )

if TYPE_CHECKING:
    import optuna


DATA_SAMPLERS = [RandomSampler, SeedableRandomSampler]


if is_accelerate_available("0.28.0"):
    from accelerate.utils import DataLoaderConfiguration


def _is_peft_model(model):
    if is_peft_available():
        classes_to_check = (PeftModel,) if is_peft_available() else ()
        # Here we also check if the model is an instance of `PeftMixedModel` introduced in peft>=0.7.0: https://github.com/huggingface/transformers/pull/28321
        if version.parse(importlib.metadata.version("peft")) >= version.parse("0.7.0"):
            from peft import PeftMixedModel

            classes_to_check = (*classes_to_check, PeftMixedModel)
        return isinstance(model, classes_to_check)
    return False


if TYPE_CHECKING:
    if is_datasets_available():
        import datasets


logger = logging.get_logger(__name__)


# Name of the files used for checkpointing
TRAINING_ARGS_NAME = "training_args.bin"
TRAINER_STATE_NAME = "trainer_state.json"
OPTIMIZER_NAME = "optimizer.pt"
OPTIMIZER_NAME_BIN = "optimizer.bin"
SCHEDULER_NAME = "scheduler.pt"
SCALER_NAME = "scaler.pt"


class GaudiTrainer(Trainer):
    """
    GaudiTrainer is built on top of the tranformers' Trainer to enable
    deployment on Habana's Gaudi.
    """

    def __init__(
        self,
        model: Union[PreTrainedModel, torch.nn.Module] = None,
        gaudi_config: GaudiConfig = None,
        args: TrainingArguments = None,
        data_collator: Optional[DataCollator] = None,
        train_dataset: Optional[Union[Dataset, IterableDataset, "datasets.Dataset"]] = None,
        eval_dataset: Optional[Union[Dataset, Dict[str, Dataset], "datasets.Dataset"]] = None,
        tokenizer: Optional[PreTrainedTokenizerBase] = None,
        model_init: Optional[Callable[[], PreTrainedModel]] = None,
        compute_metrics: Optional[Callable[[EvalPrediction], Dict]] = None,
        callbacks: Optional[List[TrainerCallback]] = None,
        optimizers: Tuple[torch.optim.Optimizer, torch.optim.lr_scheduler.LambdaLR] = (None, None),
        preprocess_logits_for_metrics: Optional[Callable[[torch.Tensor, torch.Tensor], torch.Tensor]] = None,
    ):
        if args is None:
            output_dir = "tmp_trainer"
            logger.info(f"No `GaudiTrainingArguments` passed, using `output_dir={output_dir}`.")
            args = GaudiTrainingArguments(output_dir=output_dir)

        self.use_hpu_amp = False
        self.use_cpu_amp = False
        if args.bf16 and not args.deepspeed:
            if args.half_precision_backend == "hpu_amp":
                self.use_hpu_amp = True
            else:
                self.use_cpu_amp = True

            # Workaround to not set amp backend again when calling super().__init__(...)
            # args.bf16 is not used after the __init__ anyway
            args.bf16 = False

        super().__init__(
            model,
            args,
            data_collator,
            train_dataset,
            eval_dataset,
            tokenizer,
            model_init,
            compute_metrics,
            callbacks,
            optimizers,
            preprocess_logits_for_metrics,
        )

        if gaudi_config is None:
            self.gaudi_config = GaudiConfig.from_pretrained(args.gaudi_config_name)
        else:
            self.gaudi_config = copy.deepcopy(gaudi_config)

        if self.args.use_habana:
            if self.args.use_hpu_graphs_for_inference:
                self.already_wrapped_for_hpu_graphs = False

            if self.args.deepspeed:
                # Mixed-precision backends are turned off when using DeepSpeed since it manages this itself
                self.gaudi_config.use_torch_autocast = False
                self.use_hpu_amp = False

            if self.args.deepspeed or self.args.dataloader_num_workers >= 1:
                # To avoid warnings about parallelism in tokenizers
                os.environ["TOKENIZERS_PARALLELISM"] = "false"

            if self.gaudi_config.use_torch_autocast:
                if not self.use_hpu_amp and not self.use_cpu_amp:
                    self.use_hpu_amp = True
                    logger.warning(
                        "The argument `--bf16` was not given but `use_torch_autocast` is True in the Gaudi configuration so mixed-precision training with Torch Autocast is enabled."
                    )

            if self.use_hpu_amp and "LOWER_LIST" not in os.environ:
                self.gaudi_config.declare_autocast_bf16_fp32_ops()

            if self.args.use_lazy_mode:
                try:
                    import habana_frameworks.torch.core as htcore
                except ImportError as error:
                    error.msg = f"Could not import habana_frameworks.torch.core. {error.msg}."
                    raise error
                self.htcore = htcore

                try:
                    import habana_frameworks.torch.hpu as hthpu
                except ImportError as error:
                    error.msg = f"Could not import habana_frameworks.torch.hpu. {error.msg}."
                    raise error
                if self.gaudi_config.use_dynamic_shapes:
                    hthpu.enable_dynamic_shape()
                else:
                    hthpu.disable_dynamic_shape()

            try:
                from habana_frameworks.torch.hpu import random as hpu_random
            except ImportError as error:
                error.msg = f"Could not import habana_frameworks.torch.hpu.random. {error.msg}."
                raise error
            self.hpu_random = hpu_random

        # Set the correct log level depending on the node
        # Already done in super().init() but we have to do it again
        # because we use optimum.utils.logging here and not
        # transformers.utils.logging
        log_level = args.get_process_log_level()
        logging.set_verbosity(log_level)
        logging.enable_default_handler()
        logging.enable_explicit_format()

        # Suppress PyTorch autocast warnings with Wav2Vec2
        # This is a bug in PyTorch
        warnings.filterwarnings(
            "ignore", message="User provided device_type of 'cuda', but CUDA is not available. Disabling"
        )

    def _move_model_to_device(self, model, device):
        model = model.to(device)
        # Moving a model to HPU disconnects the tied weights, so we have to retie them.
        if self.args.use_habana and hasattr(model, "tie_weights"):
            model.tie_weights()

    def _get_train_sampler(self) -> Optional[torch.utils.data.Sampler]:
        if self.train_dataset is None or not has_length(self.train_dataset):
            return None

        # Build the sampler.
        if self.args.group_by_length:
            if is_datasets_available() and isinstance(self.train_dataset, datasets.Dataset):
                lengths = (
                    self.train_dataset[self.args.length_column_name]
                    if self.args.length_column_name in self.train_dataset.column_names
                    else None
                )
            else:
                lengths = None
            model_input_name = self.tokenizer.model_input_names[0] if self.tokenizer is not None else None
            return LengthGroupedSampler(
                self.args.train_batch_size * self.args.gradient_accumulation_steps,
                dataset=self.train_dataset,
                lengths=lengths,
                model_input_name=model_input_name,
            )

        else:
            num_samples = len(self.train_dataset)
            if (
                not self.args.dataloader_drop_last
                and len(self.train_dataset) % self.args.per_device_train_batch_size != 0
                and self.args.parallel_mode != ParallelMode.DISTRIBUTED
            ):
                # Make the total number of samples divisible by the batch size in lazy mode if needed
                num_samples += (
                    self.args.per_device_train_batch_size
                    - len(self.train_dataset) % self.args.per_device_train_batch_size
                )
            return RandomSampler(self.train_dataset, num_samples=num_samples)

    def create_optimizer(self):
        """
        Setup the optimizer.

        We provide a reasonable default that works well. If you want to use something else, you can pass a tuple in the
        Trainer's init through `optimizers`, or subclass and override this method in a subclass.
        """
        if self.optimizer is None:
            decay_parameters = self.get_decay_parameter_names(self.model)

            optimizer_grouped_parameters = []
            for t_params, t_weight_decay in zip(
                [
                    [p for n, p in self.model.named_parameters() if n in decay_parameters and p.requires_grad],
                    [p for n, p in self.model.named_parameters() if n not in decay_parameters and p.requires_grad],
                ],
                [self.args.weight_decay, 0.0],
            ):
                # Empty groups of parameters are filtered because they make FusedAdamW crash
                if t_params:
                    optimizer_grouped_parameters.append(
                        {
                            "params": t_params,
                            "weight_decay": t_weight_decay,
                        }
                    )

            if self.gaudi_config.use_fused_adam and self.args.use_habana:
                try:
                    from habana_frameworks.torch.hpex.optimizers import FusedAdamW
                except ImportError as error:
                    error.msg = (
                        f"Could not import 'FusedAdamW' from 'habana_frameworks.torch.hpex.optimizers'. {error.msg}."
                    )
                    raise error
                optimizer_cls = FusedAdamW
                optimizer_kwargs = {
                    "lr": self.args.learning_rate,
                    "betas": (self.args.adam_beta1, self.args.adam_beta2),
                    "eps": self.args.adam_epsilon,
                }
            else:
                optimizer_cls, optimizer_kwargs = Trainer.get_optimizer_cls_and_kwargs(self.args, self.model)

            # Overwrite `params` in case it's created by `get_optimizer_cls_and_kwargs`
            # e.g. for GaLore optimizer.
            if "params" in optimizer_kwargs:
                optimizer_grouped_parameters = optimizer_kwargs.pop("params")

            # For layer-wise dummy optimizers we overwrite optimizer_grouped_parameters with `optimizer_dict`
            # to avoid arguments conflicts.
            if "optimizer_dict" in optimizer_kwargs:
                optimizer_grouped_parameters = optimizer_kwargs.pop("optimizer_dict")

            self.optimizer = optimizer_cls(optimizer_grouped_parameters, **optimizer_kwargs)

        return self.optimizer

    def _tune_save_checkpoint(self, checkpoint_dir: str):
        output_dir = os.path.join(checkpoint_dir, f"{PREFIX_CHECKPOINT_DIR}-{self.state.global_step}")
        self.save_model(output_dir, _internal_call=True)
        if self.args.should_save:
            self.state.save_to_json(os.path.join(output_dir, TRAINER_STATE_NAME))
            torch.save(self.optimizer.state_dict(), os.path.join(output_dir, OPTIMIZER_NAME))
            torch.save(self.lr_scheduler.state_dict(), os.path.join(output_dir, SCHEDULER_NAME))

    def _wrap_model(self, model, training=True, dataloader=None):
        # train/eval could be run multiple-times - if already wrapped, don't re-wrap it again
        if unwrap_model(model) is not model:
            return model

        # Note: in torch.distributed mode, there's no point in wrapping the model
        # inside a DistributedDataParallel as we'll be under `no_grad` anyways.
        if not training:
            return model

        if self.args.parallel_mode == ParallelMode.DISTRIBUTED and self.args.distribution_strategy == "ddp":
            kwargs = {}

            kwargs["find_unused_parameters"] = self.args.ddp_find_unused_parameters
            if self.args.ddp_find_unused_parameters and self.args.gradient_checkpointing:
                logger.warning(
                    "ddp_find_unused_parameters and gradient_checkpointing are both True, which may lead to an error:"
                    " https://github.com/huggingface/transformers/pull/4659#issuecomment-643356021"
                )
            kwargs["bucket_cap_mb"] = self.args.ddp_bucket_cap_mb

            if self.args.use_habana:
                kwargs["gradient_as_bucket_view"] = True

            if self.args.ddp_broadcast_buffers is not None:
                kwargs["broadcast_buffers"] = self.args.ddp_broadcast_buffers

            self.accelerator.ddp_handler = DistributedDataParallelKwargs(**kwargs)

        if self.args.use_hpu_graphs_for_training:
            import habana_frameworks.torch as ht

            ht.hpu.ModuleCacher()(model=model, inplace=True)

        return model

    def train(
        self,
        resume_from_checkpoint: Optional[Union[str, bool]] = None,
        trial: Union["optuna.Trial", Dict[str, Any]] = None,
        ignore_keys_for_eval: Optional[List[str]] = None,
        **kwargs,
    ):
        """
        Main training entry point.
        Args:
            resume_from_checkpoint (`str` or `bool`, *optional*):
                If a `str`, local path to a saved checkpoint as saved by a previous instance of [`Trainer`]. If a
                `bool` and equals `True`, load the last checkpoint in *args.output_dir* as saved by a previous instance
                of [`Trainer`]. If present, training will resume from the model/optimizer/scheduler states loaded here.
            trial (`optuna.Trial` or `Dict[str, Any]`, *optional*):
                The trial run or the hyperparameter dictionary for hyperparameter search.
            ignore_keys_for_eval (`List[str]`, *optional*)
                A list of keys in the output of your model (if it is a dictionary) that should be ignored when
                gathering predictions for evaluation during the training.
            kwargs (`Dict[str, Any]`, *optional*):
                Additional keyword arguments used to hide deprecated arguments
        """
        if resume_from_checkpoint is False:
            resume_from_checkpoint = None

        # memory metrics - must set up as early as possible
        self._memory_tracker.start()

        args = self.args

        self.is_in_train = True

        # Attach NEFTune hooks if necessary
        if self.neftune_noise_alpha is not None:
            self.model = self._activate_neftune(self.model)

        # do_train is not a reliable argument, as it might not be set and .train() still called, so
        # the following is a workaround:
        if (args.fp16_full_eval or args.bf16_full_eval) and not args.do_train:
            self._move_model_to_device(self.model, args.device)

        if "model_path" in kwargs:
            resume_from_checkpoint = kwargs.pop("model_path")
            warnings.warn(
                (
                    "`model_path` is deprecated and will be removed in a future version. Use `resume_from_checkpoint` "
                    "instead."
                ),
                FutureWarning,
            )
        if len(kwargs) > 0:
            raise TypeError(f"train() received got unexpected keyword arguments: {', '.join(list(kwargs.keys()))}.")
        # This might change the seed so needs to run first.
        self._hp_search_setup(trial)
        self._train_batch_size = self.args.train_batch_size

        # Model re-init
        model_reloaded = False
        if self.model_init is not None:
            # Seed must be set before instantiating the model when using model_init.
            if self.args.full_determinism:
                enable_full_determinism(self.args.seed)
            else:
                set_seed(self.args.seed)
            self.model = self.call_model_init(trial)
            model_reloaded = True
            # Reinitializes optimizer and scheduler
            self.optimizer, self.lr_scheduler = None, None

        # Load potential model checkpoint
        if isinstance(resume_from_checkpoint, bool) and resume_from_checkpoint:
            resume_from_checkpoint = get_last_checkpoint(args.output_dir)
            if resume_from_checkpoint is None:
                raise ValueError(f"No valid checkpoint found in output directory ({args.output_dir})")

        if resume_from_checkpoint is not None:
            if not self.is_deepspeed_enabled and not self.is_fsdp_enabled:
                self._load_from_checkpoint(resume_from_checkpoint)
            # In case of repeating the find_executable_batch_size, set `self._train_batch_size` properly
            state = TrainerState.load_from_json(os.path.join(resume_from_checkpoint, TRAINER_STATE_NAME))
            if state.train_batch_size is not None:
                self._train_batch_size = state.train_batch_size

        # If model was re-initialized, put it on the right device and update self.model_wrapped
        if model_reloaded:
            if self.place_model_on_device:
                self._move_model_to_device(self.model, args.device)
            self.model_wrapped = self.model

        inner_training_loop = find_executable_batch_size(
            self._inner_training_loop, self._train_batch_size, args.auto_find_batch_size
        )

        if args.push_to_hub:
            try:
                # Disable progress bars when uploading models during checkpoints to avoid polluting stdout
                hf_hub_utils.disable_progress_bars()
                return inner_training_loop(
                    args=args,
                    resume_from_checkpoint=resume_from_checkpoint,
                    trial=trial,
                    ignore_keys_for_eval=ignore_keys_for_eval,
                )
            finally:
                hf_hub_utils.enable_progress_bars()
        else:
            return inner_training_loop(
                args=args,
                resume_from_checkpoint=resume_from_checkpoint,
                trial=trial,
                ignore_keys_for_eval=ignore_keys_for_eval,
            )

    def _inner_training_loop(
        self,
        batch_size=None,
        args=None,
        resume_from_checkpoint=None,
        trial=None,
        ignore_keys_for_eval=None,
    ):
        self.accelerator.free_memory()
        self._train_batch_size = batch_size
        if self.args.auto_find_batch_size:
            if self.state.train_batch_size != self._train_batch_size:
                from accelerate.utils import release_memory

                (self.model_wrapped,) = release_memory(self.model_wrapped)
                self.model_wrapped = self.model

                # Check for DeepSpeed *after* the intial pass and modify the config
                if self.is_deepspeed_enabled:
                    # Temporarily unset `self.args.train_batch_size`
                    original_bs = self.args.per_device_train_batch_size
                    self.args.per_device_train_batch_size = self._train_batch_size // max(1, self.args.n_gpu)
                    self.propagate_args_to_deepspeed(True)
                    self.args.per_device_train_batch_size = original_bs
            self.state.train_batch_size = self._train_batch_size
        logger.debug(f"Currently training with a batch size of: {self._train_batch_size}")
        # Data loader and number of training steps
        train_dataloader = self.get_train_dataloader()

        # Setting up training control variables:
        # number of training epochs: num_train_epochs
        # number of training steps per epoch: num_update_steps_per_epoch
        # total number of training steps to execute: max_steps
        total_train_batch_size = self._train_batch_size * args.gradient_accumulation_steps * args.world_size

        len_dataloader = None
        num_train_tokens = None
        if has_length(train_dataloader):
            len_dataloader = len(train_dataloader)
            num_update_steps_per_epoch = len(train_dataloader) // args.gradient_accumulation_steps
            num_update_steps_per_epoch = max(num_update_steps_per_epoch, 1)
            num_examples = self.num_examples(train_dataloader)
            if args.max_steps > 0:
                max_steps = args.max_steps
                num_train_epochs = args.max_steps // num_update_steps_per_epoch + int(
                    args.max_steps % num_update_steps_per_epoch > 0
                )
                # May be slightly incorrect if the last batch in the training dataloader has a smaller size but it's
                # the best we can do.
                num_train_samples = args.max_steps * total_train_batch_size
                if args.include_tokens_per_second:
                    num_train_tokens = (
                        self.num_tokens(train_dataloader, args.max_steps) * args.gradient_accumulation_steps
                    )
            else:
                max_steps = math.ceil(args.num_train_epochs * num_update_steps_per_epoch)
                num_train_epochs = math.ceil(args.num_train_epochs)
                num_train_samples = self.num_examples(train_dataloader) * args.num_train_epochs
                if args.include_tokens_per_second:
                    num_train_tokens = self.num_tokens(train_dataloader) * args.num_train_epochs
        elif args.max_steps > 0:  # Rely on max_steps when dataloader does not have a working size
            max_steps = args.max_steps
            # Setting a very large number of epochs so we go as many times as necessary over the iterator.
            num_train_epochs = sys.maxsize
            num_update_steps_per_epoch = max_steps
            num_examples = total_train_batch_size * args.max_steps
            num_train_samples = args.max_steps * total_train_batch_size
            if args.include_tokens_per_second:
                num_train_tokens = self.num_tokens(train_dataloader, args.max_steps) * args.gradient_accumulation_steps
        else:
            raise ValueError(
                "args.max_steps must be set to a positive value if dataloader does not have a length, was"
                f" {args.max_steps}"
            )

        if DebugOption.UNDERFLOW_OVERFLOW in self.args.debug:
            debug_overflow = DebugUnderflowOverflow(self.model)  # noqa

        delay_optimizer_creation = self.is_fsdp_enabled

        # We need to reset the scheduler, as its parameters may be different on subsequent calls
        if self._created_lr_scheduler:
            self.lr_scheduler = None
            self._created_lr_scheduler = False

        if self.is_deepspeed_enabled:
            self.optimizer, self.lr_scheduler = deepspeed_init(self, num_training_steps=max_steps)

        if not delay_optimizer_creation:
            self.create_optimizer_and_scheduler(num_training_steps=max_steps)

        self.state = TrainerState()
        self.state.is_hyper_param_search = trial is not None
        self.state.train_batch_size = self._train_batch_size

        # Compute absolute values for logging, eval, and save if given as ratio
        if args.logging_steps is not None:
            if args.logging_steps < 1:
                self.state.logging_steps = math.ceil(max_steps * args.logging_steps)
            else:
                self.state.logging_steps = args.logging_steps
        if args.eval_steps is not None:
            if args.eval_steps < 1:
                self.state.eval_steps = math.ceil(max_steps * args.eval_steps)
            else:
                self.state.eval_steps = args.eval_steps
        if args.save_steps is not None:
            if args.save_steps < 1:
                self.state.save_steps = math.ceil(max_steps * args.save_steps)
            else:
                self.state.save_steps = args.save_steps

        # Activate gradient checkpointing if needed
        if args.gradient_checkpointing:
            if args.gradient_checkpointing_kwargs is None:
                gradient_checkpointing_kwargs = {}
            else:
                gradient_checkpointing_kwargs = args.gradient_checkpointing_kwargs

            import transformers.modeling_utils

            if args.deepspeed:
                from deepspeed.runtime.activation_checkpointing.checkpointing import CheckpointFunction

                # HACK because outputs should always be tuples
                def hpu_deepspeed_checkpointing(function, *checkpoint_args):
                    """DeepSpeed acitvation checkpointing."""
                    all_outputs = []
                    CheckpointFunction.apply(function, all_outputs, *checkpoint_args)
                    # Always return a tuple
                    # When all_outputs contains only one element, DeepSpeed returns this element instead of a tuple
                    # which is not consistent with some models. See https://github.com/microsoft/DeepSpeed/issues/1057.
                    return tuple(all_outputs)

                torch.utils.checkpoint.checkpoint = hpu_deepspeed_checkpointing
                transformers.modeling_utils.checkpoint = hpu_deepspeed_checkpointing
            elif args.use_lazy_mode:
                from .gradient_checkpointing import checkpoint as lazy_mode_checkpointing

                torch.utils.checkpoint.checkpoint = lazy_mode_checkpointing
                transformers.modeling_utils.checkpoint = lazy_mode_checkpointing

            self.model.gradient_checkpointing_enable(gradient_checkpointing_kwargs=gradient_checkpointing_kwargs)
        else:
            # Hack because `RegressionModel` in test_trainer.py doesn't have `gradient_checkpointing_disable`
            if hasattr(self.model, "gradient_checkpointing_disable"):
                self.model.gradient_checkpointing_disable()

        model = self._wrap_model(self.model_wrapped)

        # as the model is wrapped, don't use `accelerator.prepare`
        # this is for unhandled cases such as
        # FSDP-XLA, SageMaker MP/DP, DataParallel, IPEX
        use_accelerator_prepare = True if model is self.model else False

        if delay_optimizer_creation:
            if use_accelerator_prepare:
                self._fsdp_qlora_plugin_updates()
                self.model = self.accelerator.prepare(self.model)
            self.create_optimizer_and_scheduler(num_training_steps=max_steps)

        # prepare using `accelerator` prepare
        if use_accelerator_prepare:
            self.model.train()
            if hasattr(self.lr_scheduler, "step"):
                model, self.optimizer = self.accelerator.prepare(self.model, self.optimizer)
            else:
                # to handle cases wherein we pass "DummyScheduler" such as when it is specified in DeepSpeed config.
                model, self.optimizer, self.lr_scheduler = self.accelerator.prepare(
                    self.model, self.optimizer, self.lr_scheduler
                )

        if self.is_fsdp_enabled:
            self.model = self.model_wrapped = model

        # for the rest of this function `model` is the outside model, whether it was wrapped or not
        if model is not self.model:
            self.model_wrapped = model

        # backward compatibility
        if self.is_deepspeed_enabled:
            self.deepspeed = self.model_wrapped

        # ckpt loading
        if resume_from_checkpoint is not None:
            if self.is_deepspeed_enabled:
                deepspeed_load_checkpoint(
                    self.model_wrapped, resume_from_checkpoint, load_module_strict=not _is_peft_model(self.model)
                )
            elif self.is_fsdp_enabled:
                self._load_from_checkpoint(resume_from_checkpoint, self.model_wrapped)

        # Check if saved optimizer or scheduler states exist
        self._load_optimizer_and_scheduler(resume_from_checkpoint)

        if self.gaudi_config.use_fused_clip_norm:
            try:
                from habana_frameworks.torch.hpex.normalization import FusedClipNorm
            except ImportError as error:
                error.msg = (
                    f"Could not import 'FusedClipNorm' from 'habana_frameworks.torch.hpex.normalization'. {error.msg}."
                )
                raise error
            self.FusedNorm = FusedClipNorm(
                model.parameters(),
                args.max_grad_norm,
            )

        # important: at this point:
        # self.model         is the Transformers Model
        # self.model_wrapped is DDP(Transformers Model), Deepspeed(Transformers Model), etc.
        # FSDP(Transformers Model), Dynamo Optimized Module(Transformers Model) etc.

        # Train!
        logger.info("***** Running training *****")
        logger.info(f"  Num examples = {num_examples:,}")
        logger.info(f"  Num Epochs = {num_train_epochs:,}")
        logger.info(f"  Instantaneous batch size per device = {self.args.per_device_train_batch_size:,}")
        if self.args.per_device_train_batch_size != self._train_batch_size:
            logger.info(f"  Training with DataParallel so batch size has been adjusted to: {self._train_batch_size:,}")
        logger.info(f"  Total train batch size (w. parallel, distributed & accumulation) = {total_train_batch_size:,}")
        logger.info(f"  Gradient Accumulation steps = {args.gradient_accumulation_steps}")
        logger.info(f"  Total optimization steps = {max_steps:,}")
        logger.info(f"  Number of trainable parameters = {get_model_param_count(model, trainable_only=True):,}")

        self.state.epoch = 0
        start_time = time.time()
        start_time_after_warmup = None
        epochs_trained = 0
        steps_trained_in_current_epoch = 0
        steps_trained_progress_bar = None

        # Check if continuing training from a checkpoint
        if resume_from_checkpoint is not None and os.path.isfile(
            os.path.join(resume_from_checkpoint, TRAINER_STATE_NAME)
        ):
            self.state = TrainerState.load_from_json(os.path.join(resume_from_checkpoint, TRAINER_STATE_NAME))
            self.compare_trainer_and_checkpoint_args(self.args, self.state)
            epochs_trained = self.state.global_step // num_update_steps_per_epoch
            if not args.ignore_data_skip:
                steps_trained_in_current_epoch = self.state.global_step % (num_update_steps_per_epoch)
                steps_trained_in_current_epoch *= args.gradient_accumulation_steps
            else:
                steps_trained_in_current_epoch = 0

            logger.info("  Continuing training from checkpoint, will skip to saved global_step")
            logger.info(f"  Continuing training from epoch {epochs_trained}")
            logger.info(f"  Continuing training from global step {self.state.global_step}")
            if not args.ignore_data_skip:
                logger.info(
                    f"  Will skip the first {epochs_trained} epochs then the first"
                    f" {steps_trained_in_current_epoch} batches in the first epoch."
                )

        # In multi-worker training: broadcast model parameters from worker:0 to all the others.
        # This must be done manually unless DistributedDataParallel is used.
        if self.args.parallel_mode == ParallelMode.DISTRIBUTED and self.args.distribution_strategy == "fast_ddp":
            from ..distributed import all_reduce_gradients

            logger.debug(
                f"Broadcasting the model parameters to assure that each of {self.args.world_size} workers start the training from the same point."
            )
            for param in model.parameters():
                torch.distributed.broadcast(param.data, src=0)

        # Update the references
        self.callback_handler.model = self.model
        self.callback_handler.optimizer = self.optimizer
        self.callback_handler.lr_scheduler = self.lr_scheduler
        self.callback_handler.train_dataloader = train_dataloader
        if self.hp_name is not None and self._trial is not None:
            # use self._trial because the SigOpt/Optuna hpo only call `_hp_search_setup(trial)` instead of passing trial
            # parameter to Train when using DDP.
            self.state.trial_name = self.hp_name(self._trial)
        if trial is not None:
            assignments = trial.assignments if self.hp_search_backend == HPSearchBackend.SIGOPT else trial
            self.state.trial_params = hp_params(assignments)
        else:
            self.state.trial_params = None
        # This should be the same if the state has been saved but in case the training arguments changed, it's safer
        # to set this after the load.
        self.state.max_steps = max_steps
        self.state.num_train_epochs = num_train_epochs
        self.state.is_local_process_zero = self.is_local_process_zero()
        self.state.is_world_process_zero = self.is_world_process_zero()

        # tr_loss is a tensor to avoid synchronization of TPUs through .item()
        tr_loss = torch.tensor(0.0).to(args.device)
        # _total_loss_scalar is updated everytime .item() has to be called on tr_loss and stores the sum of all losses
        self._total_loss_scalar = 0.0
        self._globalstep_last_logged = self.state.global_step

        self._zero_model_grad(model)
        _grad_norm: Optional[float] = None

        self.control = self.callback_handler.on_train_begin(args, self.state, self.control)

        # Skip the first epochs_trained epochs to get the random state of the dataloader at the right point.
        if not args.ignore_data_skip:
            for epoch in range(epochs_trained):
                sampler = get_dataloader_sampler(train_dataloader)
                sampler_kinds = [RandomSampler, SeedableRandomSampler]
                is_random_sampler = isinstance(sampler, tuple(sampler_kinds))
                if not is_random_sampler:
                    # We just need to begin an iteration to create the randomization of the sampler.
                    for _ in train_dataloader:
                        break
                else:
                    # Otherwise we need to call the whooooole sampler cause there is some random operation added
                    # AT THE VERY END!
                    sampler = sampler if sampler is not None else []
                    _ = list(sampler)

        if self.args.adjust_throughput:
            self.log_evaluate_save_time = 0
        else:
            self.log_evaluate_save_time = None

        hb_profiler = HabanaProfile(
            warmup=self.args.profiling_warmup_steps,
            active=self.args.profiling_steps,
            record_shapes=self.args.profiling_record_shapes,
        )
        hb_profiler.start()

        total_batched_samples = 0
        if _is_peft_model(self.model) and self.model.peft_type == PeftType.ADALORA:
            self.model.base_model.peft_config[self.model.trainable_adapter_name].total_step = max_steps
            if max_steps < self.model.base_model.peft_config[self.model.trainable_adapter_name].tfinal:
                self.model.base_model.peft_config[self.model.trainable_adapter_name].tfinal = 0
        for epoch in range(epochs_trained, num_train_epochs):
            epoch_iterator = train_dataloader
            if hasattr(epoch_iterator, "set_epoch"):
                epoch_iterator.set_epoch(epoch)

            # Reset the past mems state at the beginning of each epoch if necessary.
            if args.past_index >= 0:
                self._past = None

            steps_in_epoch = (
                len(epoch_iterator)
                if len_dataloader is not None
                else args.max_steps * args.gradient_accumulation_steps
            )
            self.control = self.callback_handler.on_epoch_begin(args, self.state, self.control)

            if epoch == epochs_trained and resume_from_checkpoint is not None and steps_trained_in_current_epoch == 0:
                self._load_rng_state(resume_from_checkpoint)

            rng_to_sync = False
            steps_skipped = 0
            if steps_trained_in_current_epoch > 0:
                epoch_iterator = skip_first_batches(epoch_iterator, steps_trained_in_current_epoch)
                steps_skipped = steps_trained_in_current_epoch
                steps_trained_in_current_epoch = 0
                rng_to_sync = True

            step = -1
            for step, inputs in enumerate(epoch_iterator):
                if (
                    args.throughput_warmup_steps > 0
                    and (args.throughput_warmup_steps * args.gradient_accumulation_steps)
                    == epoch * steps_in_epoch + step
                ):
                    start_time_after_warmup = time.time()

                total_batched_samples += 1

                if self.args.include_num_input_tokens_seen:
                    main_input_name = getattr(self.model, "main_input_name", "input_ids")
                    if main_input_name not in inputs:
                        logger.warning(
                            "Tried to track the number of tokens seen, however the current model is "
                            "not configured properly to know what item is the input. To fix this, add "
                            "a `main_input_name` attribute to the model class you are using."
                        )
                    else:
                        input_device = inputs[main_input_name].device
                        self.state.num_input_tokens_seen += torch.sum(
                            self.accelerator.gather(
                                torch.tensor(inputs[main_input_name].numel(), device=input_device, dtype=torch.int64)
                            )
                        ).item()
                if rng_to_sync:
                    self._load_rng_state(resume_from_checkpoint)
                    rng_to_sync = False

                # Skip past any already trained steps if resuming training
                if steps_trained_in_current_epoch > 0:
                    steps_trained_in_current_epoch -= 1
                    if steps_trained_progress_bar is not None:
                        steps_trained_progress_bar.update(1)
                    if steps_trained_in_current_epoch == 0:
                        self._load_rng_state(resume_from_checkpoint)
                    continue
                elif steps_trained_progress_bar is not None:
                    steps_trained_progress_bar.close()
                    steps_trained_progress_bar = None

                if step % args.gradient_accumulation_steps == 0:
                    self.control = self.callback_handler.on_step_begin(args, self.state, self.control)

                # attn_softmax_bf16 and use_flash_attention is enabled only for llama
                if hasattr(self.model, "generation_config") and self.model.generation_config is not None:
                    if self.model.config.model_type == "llama":
                        if self.model.generation_config.attn_softmax_bf16:
                            inputs["attn_softmax_bf16"] = True
                        if self.model.generation_config.use_flash_attention:
                            inputs["use_flash_attention"] = True
                        if self.model.generation_config.flash_attention_recompute:
                            inputs["flash_attention_recompute"] = True
                        if self.model.generation_config.flash_attention_causal_mask:
                            inputs["flash_attention_causal_mask"] = True

                # TODO: keep syncs for fast DDP?
                with self.accelerator.accumulate(model):
                    tr_loss_step = self.training_step(model, inputs)

                is_last_step_and_steps_less_than_grad_acc = (
                    steps_in_epoch <= args.gradient_accumulation_steps and (step + 1) == steps_in_epoch
                )

                is_optimization_step = (
                    total_batched_samples % args.gradient_accumulation_steps == 0
                    or
                    # last step in epoch but step is always smaller than gradient_accumulation_steps
                    is_last_step_and_steps_less_than_grad_acc
                )

                if (
                    args.parallel_mode == ParallelMode.DISTRIBUTED
                    and args.distribution_strategy == "fast_ddp"
                    and is_optimization_step
                ):
                    all_reduce_gradients(
                        model, use_hpu_graphs=True
                    )  # use HPU graphs for gradient fusion regardless of args.use_hpu_graphs_for_training setting

                if args.logging_nan_inf_filter and (torch.isnan(tr_loss_step) or torch.isinf(tr_loss_step)):
                    # if loss is nan or inf simply add the average of previous logged losses
                    tr_loss += tr_loss / (1 + self.state.global_step - self._globalstep_last_logged)
                else:
                    if tr_loss.device != tr_loss_step.device:
                        raise ValueError(
                            f"Calculated loss must be on the original device: {tr_loss.device} but device in use is {tr_loss_step.device}"
                        )
                    tr_loss += tr_loss_step

                self.current_flos += float(self.floating_point_ops(inputs))
                if args.use_lazy_mode:
                    self.htcore.mark_step()

                if is_optimization_step:
                    # the `or` condition of `is_last_step_and_steps_less_than_grad_acc` is not covered
                    # in accelerate. So, explicitly enable sync gradients to True in that case.
                    if is_last_step_and_steps_less_than_grad_acc:
                        self.accelerator.gradient_state._set_sync_gradients(True)

                    # Gradient clipping
                    if args.max_grad_norm is not None and args.max_grad_norm > 0:
                        # deepspeed does its own clipping

                        if self.gaudi_config.use_fused_clip_norm and args.use_habana:
                            # TODO: to merge self.accelerator.clip_grad_norm_ when HMP is removed
                            _grad_norm = self.FusedNorm.clip_norm(model.parameters())
                        else:
                            # Revert to normal clipping otherwise
                            _grad_norm = self.accelerator.clip_grad_norm_(
                                model.parameters(),
                                args.max_grad_norm,
                            )

                    # Optimizer step
                    optimizer_was_run = True
                    self.optimizer.step()
                    optimizer_was_run = not self.accelerator.optimizer_step_was_skipped
                    if optimizer_was_run:
                        # Delay optimizer scheduling until metrics are generated
                        if not isinstance(self.lr_scheduler, torch.optim.lr_scheduler.ReduceLROnPlateau):
                            self.lr_scheduler.step()
                    self._zero_model_grad(model)

                    self.state.global_step += 1
                    self.state.epoch = epoch + (step + 1 + steps_skipped) / steps_in_epoch
                    if args.use_lazy_mode:
                        self.htcore.mark_step()
                    self.control = self.callback_handler.on_step_end(args, self.state, self.control)

                    self._maybe_log_save_evaluate(tr_loss, _grad_norm, model, trial, epoch, ignore_keys_for_eval)
                else:
                    self.control = self.callback_handler.on_substep_end(args, self.state, self.control)

                hb_profiler.step()
                if self.control.should_epoch_stop or self.control.should_training_stop:
                    break
            if step < 0:
                logger.warning(
                    "There seems to be not a single sample in your epoch_iterator, stopping training at step"
                    f" {self.state.global_step}! This is expected if you're using an IterableDataset and set"
                    f" num_steps ({max_steps}) higher than the number of available samples."
                )
                self.control.should_training_stop = True

            self.control = self.callback_handler.on_epoch_end(args, self.state, self.control)
            self._maybe_log_save_evaluate(tr_loss, _grad_norm, model, trial, epoch, ignore_keys_for_eval)

            if self.control.should_training_stop:
                break

        hb_profiler.stop()

        if args.past_index and hasattr(self, "_past"):
            # Clean the state at the end of training
            delattr(self, "_past")

        logger.info("\n\nTraining completed. Do not forget to share your model on huggingface.co/models =)\n\n")
        if args.load_best_model_at_end and self.state.best_model_checkpoint is not None:
            # Wait for everyone to get here so we are sure the model has been saved by process 0.
            if args.parallel_mode == ParallelMode.DISTRIBUTED:
                torch.distributed.barrier()

            self._load_best_model()

        # add remaining tr_loss
        self._total_loss_scalar += tr_loss.item()
        effective_global_step = max(self.state.global_step, 0.001)  # Avoid ZeroDivisionError
        train_loss = self._total_loss_scalar / effective_global_step

        # Warmup steps are removed from the calculation of speed metrics
        num_samples_for_speed_metrics = num_train_samples - args.throughput_warmup_steps * total_train_batch_size
        num_steps_for_speed_metrics = self.state.max_steps - args.throughput_warmup_steps
        metrics = speed_metrics(
            "train",
            start_time,
            num_samples=num_samples_for_speed_metrics,
            num_steps=num_steps_for_speed_metrics,
            num_tokens=num_train_tokens,
            start_time_after_warmup=start_time_after_warmup,
            log_evaluate_save_time=self.log_evaluate_save_time,
        )
        self.store_flos()
        metrics["total_flos"] = self.state.total_flos
        metrics["train_loss"] = train_loss

        self.is_in_train = False

        self._memory_tracker.stop_and_update_metrics(metrics)

        self.log(metrics)

        run_dir = self._get_output_dir(trial)
        checkpoints_sorted = self._sorted_checkpoints(use_mtime=False, output_dir=run_dir)

        # Delete the last checkpoint when save_total_limit=1 if it's different from the best checkpoint and process allowed to save.
        if self.args.should_save and self.state.best_model_checkpoint is not None and self.args.save_total_limit == 1:
            for checkpoint in checkpoints_sorted:
                if not os.path.samefile(checkpoint, self.state.best_model_checkpoint):
                    logger.info(f"Deleting older checkpoint [{checkpoint}] due to args.save_total_limit")
                    shutil.rmtree(checkpoint)

        self.control = self.callback_handler.on_train_end(args, self.state, self.control)

        # Wait for the checkpoint to be uploaded.
        self._finish_current_push()

        # After training we make sure to retrieve back the original forward pass method
        # for the embedding layer by removing the forward post hook.
        if self.neftune_noise_alpha is not None:
            self._deactivate_neftune(self.model)

        return TrainOutput(self.state.global_step, train_loss, metrics)

    def _load_best_model(self):
        logger.info(f"Loading best model from {self.state.best_model_checkpoint} (score: {self.state.best_metric}).")
        best_model_path = os.path.join(self.state.best_model_checkpoint, WEIGHTS_NAME)
        best_safe_model_path = os.path.join(self.state.best_model_checkpoint, SAFE_WEIGHTS_NAME)
        best_adapter_model_path = os.path.join(self.state.best_model_checkpoint, ADAPTER_WEIGHTS_NAME)
        best_safe_adapter_model_path = os.path.join(self.state.best_model_checkpoint, ADAPTER_SAFE_WEIGHTS_NAME)

        model = self.model
        # TODO: check if the code below works
        # if self.is_deepspeed_enabled:
        #     deepspeed_load_checkpoint(
        #         self.model_wrapped,
        #         self.state.best_model_checkpoint,
        #         load_module_strict=not _is_peft_model(self.model),
        #     )
        # elif self.is_fsdp_enabled:
        #     load_result = load_fsdp_model(
        #         self.accelerator.state.fsdp_plugin,
        #         self.accelerator,
        #         model,
        #         self.state.best_model_checkpoint,
        #         **_get_fsdp_ckpt_kwargs(),
        #     )
        if (
            os.path.exists(best_model_path)
            or os.path.exists(best_safe_model_path)
            or os.path.exists(best_adapter_model_path)
            or os.path.exists(best_safe_adapter_model_path)
        ):
            has_been_loaded = True
            if _is_peft_model(model):
                # If train a model using PEFT & LoRA, assume that adapter have been saved properly.
                if hasattr(model, "active_adapter") and hasattr(model, "load_adapter"):
                    if os.path.exists(best_adapter_model_path) or os.path.exists(best_safe_adapter_model_path):
                        model.load_adapter(self.state.best_model_checkpoint, model.active_adapter)
                        # Load_adapter has no return value present, modify it when appropriate.
                        from torch.nn.modules.module import _IncompatibleKeys

                        load_result = _IncompatibleKeys([], [])
                    else:
                        logger.warning(
                            "The intermediate checkpoints of PEFT may not be saved correctly, "
                            f"consider using a custom callback to save {ADAPTER_WEIGHTS_NAME} in corresponding saving folders. "
                            "Check some examples here: https://github.com/huggingface/peft/issues/96"
                        )
                        has_been_loaded = False
                else:
                    logger.warning("Could not load adapter model, make sure to have `peft>=0.3.0` installed")
                    has_been_loaded = False
            else:
                # We load the model state dict on the CPU to avoid an OOM error.
                if self.args.save_safetensors and os.path.isfile(best_safe_model_path):
                    state_dict = safetensors.torch.load_file(best_safe_model_path, device="cpu")
                else:
                    state_dict = torch.load(
                        best_model_path,
                        map_location="cpu",
                        weights_only=True,
                    )

                # If the model is on the GPU, it still works!
                load_result = model.load_state_dict(state_dict, False)

            if has_been_loaded:
                self._issue_warnings_after_load(load_result)
        elif os.path.exists(os.path.join(self.state.best_model_checkpoint, WEIGHTS_INDEX_NAME)):
            load_result = load_sharded_checkpoint(model, self.state.best_model_checkpoint, strict=False)
            self._issue_warnings_after_load(load_result)
        else:
            logger.warning(
                f"Could not locate the best model at {best_model_path}, if you are running a distributed training "
                "on multiple nodes, you should activate `--save_on_each_node`."
            )

    def _maybe_log_save_evaluate(self, tr_loss, _grad_norm, model, trial, epoch, ignore_keys_for_eval):
        if self.args.adjust_throughput:
            save_start = time.perf_counter()

        if self.control.should_log and self.state.global_step > self._globalstep_last_logged:
            logs: Dict[str, float] = {}

            # all_gather + mean() to get average loss over all processes
            tr_loss_scalar = self._nested_gather(tr_loss).mean().item()

            # reset tr_loss to zero
            tr_loss -= tr_loss
            logs["loss"] = round(tr_loss_scalar / (self.state.global_step - self._globalstep_last_logged), 4)

            # This grad_norm block was outside of _maybe_log_save_evaluate method causing perf degradataion.
            # Moving it here so the grad tensor is only copied when it's needed.
            if is_accelerate_available() and self.accelerator.distributed_type == GaudiDistributedType.DEEPSPEED:
                grad_norm = model.get_global_grad_norm()
                # In some cases the grad norm may not return a float
                if hasattr(grad_norm, "item"):
                    grad_norm = grad_norm.item()
            else:
<<<<<<< HEAD
                if _grad_norm is not None and self.accelerator.distributed_type != GaudiDistributedType.FSDP:
                    grad_norm = (
                        _grad_norm.detach().item() if _grad_norm.size() == torch.Size([1]) else _grad_norm.tolist()
                    )
=======
                if (
                    _grad_norm is not None
                    and self.accelerator.distributed_type != GaudiDistributedType.FSDP
                    and _grad_norm.size() == torch.Size([1])
                ):
                    grad_norm = _grad_norm.item()
>>>>>>> 6be3e99e
                else:
                    grad_norm = None

            if grad_norm is not None:
                logs["grad_norm"] = grad_norm
            logs["learning_rate"] = self._get_learning_rate()

            self._total_loss_scalar += tr_loss_scalar
            self._globalstep_last_logged = self.state.global_step
            self.store_flos()

            self.log(logs)

        metrics = None
        if self.control.should_evaluate:
            metrics = self.evaluate(ignore_keys=ignore_keys_for_eval)
            self._report_to_hp_search(trial, self.state.global_step, metrics)

            # Run delayed LR scheduler now that metrics are populated
            if isinstance(self.lr_scheduler, torch.optim.lr_scheduler.ReduceLROnPlateau):
                metric_to_check = self.args.metric_for_best_model
                if not metric_to_check.startswith("eval_"):
                    metric_to_check = f"eval_{metric_to_check}"
                self.lr_scheduler.step(metrics[metric_to_check])

        if self.control.should_save:
            self._save_checkpoint(model, trial, metrics=metrics)
            self.control = self.callback_handler.on_save(self.args, self.state, self.control)

        if self.args.adjust_throughput:
            self.log_evaluate_save_time += time.perf_counter() - save_start

    def _load_rng_state(self, checkpoint):
        # Load RNG states from `checkpoint`
        if checkpoint is None:
            return

        if self.args.world_size > 1:
            process_index = self.args.process_index
            rng_file = os.path.join(checkpoint, f"rng_state_{process_index}.pth")
            if not os.path.isfile(rng_file):
                logger.info(
                    f"Didn't find an RNG file for process {process_index}, if you are resuming a training that "
                    "wasn't launched in a distributed fashion, reproducibility is not guaranteed."
                )
                return
        else:
            rng_file = os.path.join(checkpoint, "rng_state.pth")
            if not os.path.isfile(rng_file):
                logger.info(
                    "Didn't find an RNG file, if you are resuming a training that was launched in a distributed "
                    "fashion, reproducibility is not guaranteed."
                )
                return

        checkpoint_rng_state = torch.load(rng_file)
        random.setstate(checkpoint_rng_state["python"])
        np.random.set_state(checkpoint_rng_state["numpy"])
        torch.random.set_rng_state(checkpoint_rng_state["cpu"])
        if self.args.use_habana:
            if self.args.parallel_mode == ParallelMode.DISTRIBUTED:
                self.hpu_random.set_rng_state_all(checkpoint_rng_state["hpu"])
            else:
                try:
                    self.hpu_random.set_rng_state(checkpoint_rng_state["hpu"])
                except Exception as e:
                    logger.info(
                        f"Didn't manage to set back the RNG states of the HPU because of the following error:\n {e}"
                        "\nThis won't yield the same results as if the training had not been interrupted."
                    )

    def _save_checkpoint(self, model, trial, metrics=None):
        # In all cases, including ddp/dp/deepspeed, self.model is always a reference to the model we
        # want to save except FullyShardedDDP.
        # assert unwrap_model(model) is self.model, "internal model should be a reference to self.model"

        # Save model checkpoint
        checkpoint_folder = f"{PREFIX_CHECKPOINT_DIR}-{self.state.global_step}"

        if self.hp_search_backend is None and trial is None:
            self.store_flos()

        run_dir = self._get_output_dir(trial=trial)
        output_dir = os.path.join(run_dir, checkpoint_folder)
        self.save_model(output_dir, _internal_call=True)

        if not self.args.save_only_model:
            # Save optimizer and scheduler
            self._save_optimizer_and_scheduler(output_dir)
            # Save RNG state
            self._save_rng_state(output_dir)

        # Determine the new best metric / best model checkpoint
        if metrics is not None and self.args.metric_for_best_model is not None:
            metric_to_check = self.args.metric_for_best_model
            if not metric_to_check.startswith("eval_"):
                metric_to_check = f"eval_{metric_to_check}"
            metric_value = metrics[metric_to_check]

            operator = np.greater if self.args.greater_is_better else np.less
            if (
                self.state.best_metric is None
                or self.state.best_model_checkpoint is None
                or operator(metric_value, self.state.best_metric)
            ):
                self.state.best_metric = metric_value
                self.state.best_model_checkpoint = output_dir

        # Save the Trainer state
        if self.args.should_save:
            self.state.save_to_json(os.path.join(output_dir, TRAINER_STATE_NAME))

        if self.args.push_to_hub:
            self._push_from_checkpoint(output_dir)

        # Maybe delete some older checkpoints.
        if self.args.should_save:
            # Solely rely on numerical checkpoint id for rotation.
            # mtime is not reliable especially on some fuse fs in cloud environments.
            self._rotate_checkpoints(use_mtime=False, output_dir=run_dir)

    def _save_rng_state(self, output_dir):
        # Save RNG state in non-distributed training
        rng_states = {
            "python": random.getstate(),
            "numpy": np.random.get_state(),
            "cpu": torch.random.get_rng_state(),
        }

        if self.args.use_habana:
            if self.args.parallel_mode == ParallelMode.DISTRIBUTED:
                # In non distributed, we save the global HPU RNG state
                rng_states["hpu"] = self.hpu_random.get_rng_state_all()
            else:
                rng_states["hpu"] = self.hpu_random.get_rng_state()

        # A process can arrive here before the process 0 has a chance to save the model, in which case output_dir may
        # not yet exist.
        os.makedirs(output_dir, exist_ok=True)

        if self.args.world_size <= 1:
            torch.save(rng_states, os.path.join(output_dir, "rng_state.pth"))
        else:
            torch.save(rng_states, os.path.join(output_dir, f"rng_state_{self.args.process_index}.pth"))

    def _save_optimizer_and_scheduler(self, output_dir):
        if self.is_deepspeed_enabled:
            # under zero3 model file itself doesn't get saved since it's bogus! Unless deepspeed
            # config `stage3_gather_16bit_weights_on_model_save` is True
            accept_exclude_frozen_parameters = "exclude_frozen_parameters" in set(
                inspect.signature(self.model_wrapped.save_checkpoint).parameters.keys()
            )
            if accept_exclude_frozen_parameters and _is_peft_model(self.model):
                self.model_wrapped.save_checkpoint(output_dir, exclude_frozen_parameters=True)
            else:
                self.model_wrapped.save_checkpoint(output_dir)
        elif self.is_fsdp_enabled:
            # save fsdp specific ckpt for resuming from ckpt
            save_fsdp_model(
                self.accelerator.state.fsdp_plugin, self.accelerator, self.model, output_dir, **_get_fsdp_ckpt_kwargs()
            )
            save_fsdp_optimizer(
                self.accelerator.state.fsdp_plugin, self.accelerator, self.optimizer, self.model, output_dir
            )
        elif self.args.should_save:
            # deepspeed.save_checkpoint above saves model/optim/sched
            # This block is exectuted by the main process only
            optim_dict = self.optimizer.state_dict()
            if self.args.use_habana:
                # Move the state dict from HPU to CPU before saving
                optim_dict = to_device_dtype(optim_dict, target_device=torch.device("cpu"))
            torch.save(optim_dict, os.path.join(output_dir, OPTIMIZER_NAME))

        # Save SCHEDULER & SCALER
        is_deepspeed_custom_scheduler = self.is_deepspeed_enabled and not isinstance(
            self.lr_scheduler, DeepSpeedSchedulerWrapper
        )
        if self.args.should_save and (not self.is_deepspeed_enabled or is_deepspeed_custom_scheduler):
            if self.args.use_habana:
                # Move the state dict from HPU to CPU before saving
                scheduler_dict = self.lr_scheduler.state_dict()
                scheduler_dict = to_device_dtype(scheduler_dict, target_device=torch.device("cpu"))
            with warnings.catch_warnings(record=True) as caught_warnings:
                torch.save(self.lr_scheduler.state_dict(), os.path.join(output_dir, SCHEDULER_NAME))
            reissue_pt_warnings(caught_warnings)

    def _load_optimizer_and_scheduler(self, checkpoint):
        """If optimizer and scheduler states exist, load them."""
        if checkpoint is None:
            return

        if self.is_deepspeed_enabled:
            # deepspeed loads optimizer/lr_scheduler together with the model in deepspeed_init
            if not isinstance(self.lr_scheduler, DeepSpeedSchedulerWrapper):
                with warnings.catch_warnings(record=True) as caught_warnings:
                    self.lr_scheduler.load_state_dict(torch.load(os.path.join(checkpoint, SCHEDULER_NAME)))
                reissue_pt_warnings(caught_warnings)
            return

        checkpoint_file_exists = (
            os.path.isfile(os.path.join(checkpoint, OPTIMIZER_NAME))
            or os.path.isfile(os.path.join(checkpoint, OPTIMIZER_NAME_BIN))
            or (
                os.path.isdir(checkpoint)
                and any(
                    OPTIMIZER_NAME_BIN.split(".")[0] in folder_name
                    for folder_name in os.listdir(checkpoint)
                    if os.path.isdir(os.path.join(checkpoint, folder_name))
                )
            )
        )

        if checkpoint_file_exists and os.path.isfile(os.path.join(checkpoint, SCHEDULER_NAME)):
            # We use the CPU when training on one GPU to avoid OOM for GPU RAM when training big models.
            # In distributed training however, we load directly on each GPU and risk the GPU OOM as it's more
            # likely to get OOM on CPU (since we load num_gpu times the optimizer state
            map_location = "cpu" if self.args.use_habana else self.args.device
            if self.is_fsdp_enabled:
                load_fsdp_optimizer(
                    self.accelerator.state.fsdp_plugin,
                    self.accelerator,
                    self.optimizer,
                    self.model,
                    checkpoint,
                    **_get_fsdp_ckpt_kwargs(),
                )
            else:
                self.optimizer.load_state_dict(
                    torch.load(os.path.join(checkpoint, OPTIMIZER_NAME), map_location=map_location)
                )

            with warnings.catch_warnings(record=True) as caught_warnings:
                self.lr_scheduler.load_state_dict(
                    torch.load(os.path.join(checkpoint, SCHEDULER_NAME), map_location=map_location)
                )
            reissue_pt_warnings(caught_warnings)

            # Move optimizer state to HPU
            if self.args.use_habana:
                to_device_dtype(self.optimizer.state.values(), target_device=torch.device("hpu"))

    def log(self, logs: Dict[str, float]) -> None:
        """
        Log `logs` on the various objects watching training.
        Subclass and override this method to inject custom behavior.
        Args:
            logs (`Dict[str, float]`):
                The values to log.
        """
        if self.state.epoch is not None:
            logs["epoch"] = self.state.epoch
        if self.args.include_num_input_tokens_seen:
            logs["num_input_tokens_seen"] = self.state.num_input_tokens_seen

        mem_stats = get_hpu_memory_stats(self.args.device)
        logs.update(mem_stats)

        output = {**logs, **{"step": self.state.global_step}}
        self.state.log_history.append(output)
        self.control = self.callback_handler.on_log(self.args, self.state, self.control, logs)

    def _prepare_input(self, data: Union[torch.Tensor, Any]) -> Union[torch.Tensor, Any]:
        """
        Prepares one `data` before feeding it to the model, be it a tensor or a nested list/dictionary of tensors.
        Compared to Transformers, it is also possible to enable non-blocking data copy.
        """
        if isinstance(data, Mapping):
            return type(data)({k: self._prepare_input(v) for k, v in data.items()})
        elif isinstance(data, (tuple, list)):
            return type(data)(self._prepare_input(v) for v in data)
        elif isinstance(data, torch.Tensor):
            kwargs = {"device": self.args.device}
            if self.is_deepspeed_enabled and (torch.is_floating_point(data) or torch.is_complex(data)):
                # NLP models inputs are int/uint and those get adjusted to the right dtype of the
                # embedding. Other models such as wav2vec2's inputs are already float and thus
                # may need special handling to match the dtypes of the model
                kwargs.update({"dtype": self.accelerator.state.deepspeed_plugin.hf_ds_config.dtype()})
            if self.args.non_blocking_data_copy:
                return data.to(**kwargs, non_blocking=True)
            else:
                return data.to(**kwargs)
        return data

    def autocast_smart_context_manager(self, cache_enabled: Optional[bool] = True):
        """
        A helper wrapper that creates an appropriate context manager for `autocast` while feeding it the desired
        arguments, depending on the situation. Modified by Habana to enable using `autocast` on Gaudi devices.
        """
        if self.use_cpu_amp:
            ctx_manager = torch.cpu.amp.autocast(cache_enabled=cache_enabled, dtype=torch.bfloat16)
        elif self.use_hpu_amp:
            ctx_manager = torch.autocast(device_type="hpu", dtype=torch.bfloat16, enabled=True)
        else:
            ctx_manager = contextlib.nullcontext()

        return ctx_manager

    def training_step(self, model: torch.nn.Module, inputs: Dict[str, Union[torch.Tensor, Any]]) -> torch.Tensor:
        """
        Perform a training step on a batch of inputs.

        Subclass and override to inject custom behavior.

        Args:
            model (`torch.nn.Module`):
                The model to train.
            inputs (`Dict[str, Union[torch.Tensor, Any]]`):
                The inputs and targets of the model.

                The dictionary will be unpacked before being fed to the model. Most models expect the targets under the
                argument `labels`. Check your model's documentation for all accepted arguments.

        Return:
            `torch.Tensor`: The tensor with training loss on this batch.
        """
        model.train()
        inputs = self._prepare_inputs(inputs)

        with self.compute_loss_context_manager():
            loss = self.compute_loss(model, inputs)

        if self.args.n_gpu > 1:
            loss = loss.mean()  # mean() to average on multi-gpu parallel training

        if self.args.use_lazy_mode and self.args.pipelining_fwd_bwd:
            self.htcore.mark_step()

        if _is_peft_model(self.model) and self.model.peft_type == PeftType.ADALORA:
            if self.is_deepspeed_enabled and not is_deepspeed_zero3_enabled():
                self.accelerator.deepspeed_engine_wrapped.engine.backward(loss)
                self.model.base_model.update_and_allocate(self.state.global_step)
                self.accelerator.deepspeed_engine_wrapped.engine.step()
            else:
                self.accelerator.backward(loss)
                self.model.base_model.update_and_allocate(self.state.global_step)
        else:
            self.accelerator.backward(loss)
        return loss.detach() / self.args.gradient_accumulation_steps

    def save_model(self, output_dir: Optional[str] = None, _internal_call: bool = False):
        """
        Will save the model, so you can reload it using `from_pretrained()`.
        Will only save from the main process.
        """
        if output_dir is None:
            output_dir = self.args.output_dir

        if self.is_fsdp_enabled:
            if "FULL_STATE_DICT" in str(self.accelerator.state.fsdp_plugin.state_dict_type):
                state_dict = self.accelerator.get_state_dict(self.model)
                if self.args.should_save:
                    self._save(output_dir, state_dict=state_dict)
        elif self.is_deepspeed_enabled:
            try:
                state_dict = self.accelerator.get_state_dict(self.deepspeed)
                if self.args.should_save:
                    self._save(output_dir, state_dict=state_dict)
            except ValueError:
                logger.warning(
                    " stage3_gather_16bit_weights_on_model_save=false. Saving the full checkpoint instead, use"
                    " zero_to_fp32.py to recover weights"
                )
                if self.args.should_save:
                    self._save(output_dir, state_dict={})
                # remove the dummy state_dict
                remove_dummy_checkpoint(self.args.should_save, output_dir, [WEIGHTS_NAME, SAFE_WEIGHTS_NAME])
                accept_exclude_frozen_parameters = "exclude_frozen_parameters" in set(
                    inspect.signature(self.model_wrapped.save_checkpoint).parameters.keys()
                )
                if accept_exclude_frozen_parameters and _is_peft_model(self.model):
                    self.model_wrapped.save_checkpoint(output_dir, exclude_frozen_parameters=True)
                else:
                    self.model_wrapped.save_checkpoint(output_dir)
        elif self.args.should_save:
            self._save(output_dir)

        # Push to the Hub when `save_model` is called by the user.
        if self.args.push_to_hub and not _internal_call:
            self.push_to_hub(commit_message="Model save")

    def _save(self, output_dir: Optional[str] = None, state_dict=None):
        # If we are executing this function, we are the process zero, so we don't check for that.
        output_dir = output_dir if output_dir is not None else self.args.output_dir
        os.makedirs(output_dir, exist_ok=True)
        logger.info(f"Saving model checkpoint to {output_dir}")

        supported_classes = (PreTrainedModel,) if not is_peft_available() else (PreTrainedModel, PeftModel)

        if state_dict is None:
            state_dict = self.model.state_dict()
        if state_dict and self.args.use_habana:
            # state_dict items have to be saved on the CPU
            state_dict = to_device_dtype(state_dict, target_device=torch.device("cpu"))

        # Save a trained model and configuration using `save_pretrained()`.
        # They can then be reloaded using `from_pretrained()`
        if not isinstance(self.model, supported_classes):
            if isinstance(unwrap_model(self.model), supported_classes):
                unwrap_model(self.model).save_pretrained(
                    output_dir, state_dict=state_dict, safe_serialization=self.args.save_safetensors
                )
            else:
                logger.info("Trainer.model is not a `PreTrainedModel`, only saving its state dict.")
                if self.args.save_safetensors:
                    safetensors.torch.save_file(
                        state_dict, os.path.join(output_dir, SAFE_WEIGHTS_NAME), metadata={"format": "pt"}
                    )
                else:
                    torch.save(state_dict, os.path.join(output_dir, WEIGHTS_NAME))
        else:
            self.model.save_pretrained(
                output_dir, state_dict=state_dict, safe_serialization=self.args.save_safetensors
            )

        if self.tokenizer is not None:
            self.tokenizer.save_pretrained(output_dir)

        self.gaudi_config.save_pretrained(output_dir)

        # Good practice: save your training arguments together with the trained model
        torch.save(self.args, os.path.join(output_dir, TRAINING_ARGS_NAME))

    def evaluate(
        self,
        eval_dataset: Optional[Union[Dataset, Dict[str, Dataset]]] = None,
        ignore_keys: Optional[List[str]] = None,
        metric_key_prefix: str = "eval",
    ) -> Dict[str, float]:
        """
        From https://github.com/huggingface/transformers/blob/v4.38.2/src/transformers/trainer.py#L3162 with the following modification
        1. comment out TPU related
        2. use throughput_warmup_steps in evaluation throughput calculation
        """
        # handle multipe eval datasets
        eval_dataset = eval_dataset if eval_dataset is not None else self.eval_dataset
        if isinstance(eval_dataset, dict):
            metrics = {}
            for eval_dataset_name, _eval_dataset in eval_dataset.items():
                dataset_metrics = self.evaluate(
                    eval_dataset=_eval_dataset,
                    ignore_keys=ignore_keys,
                    metric_key_prefix=f"{metric_key_prefix}_{eval_dataset_name}",
                )
                metrics.update(dataset_metrics)
            return metrics

        # memory metrics - must set up as early as possible
        self._memory_tracker.start()

        eval_dataloader = self.get_eval_dataloader(eval_dataset)

        start_time = time.time()
        self.start_time_after_warmup = None

        eval_loop = self.prediction_loop if self.args.use_legacy_prediction_loop else self.evaluation_loop
        output = eval_loop(
            eval_dataloader,
            description="Evaluation",
            # No point gathering the predictions if there are no metrics, otherwise we defer to
            # self.args.prediction_loss_only
            prediction_loss_only=True if self.compute_metrics is None else None,
            ignore_keys=ignore_keys,
            metric_key_prefix=metric_key_prefix,
        )

        total_batch_size = self.args.eval_batch_size * self.args.world_size
        if f"{metric_key_prefix}_jit_compilation_time" in output.metrics:
            start_time += output.metrics[f"{metric_key_prefix}_jit_compilation_time"]
        num_samples = output.num_samples - self.args.throughput_warmup_steps * total_batch_size
        num_steps = math.ceil(output.num_samples / total_batch_size) - self.args.throughput_warmup_steps

        output.metrics.update(
            speed_metrics(
                metric_key_prefix,
                start_time,
                num_samples=num_samples,
                num_steps=num_steps,
                start_time_after_warmup=self.start_time_after_warmup,
            )
        )

        self.log(output.metrics)

        self.control = self.callback_handler.on_evaluate(self.args, self.state, self.control, output.metrics)

        self._memory_tracker.stop_and_update_metrics(output.metrics)

        return output.metrics

    def evaluation_loop(
        self,
        dataloader: DataLoader,
        description: str,
        prediction_loss_only: Optional[bool] = None,
        ignore_keys: Optional[List[str]] = None,
        metric_key_prefix: str = "eval",
    ) -> EvalLoopOutput:
        """
        Prediction/evaluation loop, shared by `Trainer.evaluate()` and `Trainer.predict()`.
        Works both with or without labels.
        """
        args = self.args

        prediction_loss_only = prediction_loss_only if prediction_loss_only is not None else args.prediction_loss_only

        # if eval is called w/o train, handle model prep here
        if self.is_deepspeed_enabled and self.deepspeed is None:
            _, _ = deepspeed_init(self, num_training_steps=0, inference=True)

        model = self._wrap_model(self.model, training=False, dataloader=dataloader)

        if len(self.accelerator._models) == 0 and model is self.model:
            model = (
                self.accelerator.prepare(model)
                if self.is_deepspeed_enabled
                else self.accelerator.prepare_model(model, evaluation_mode=True)
            )

            if self.is_fsdp_enabled:
                self.model = model

            # for the rest of this function `model` is the outside model, whether it was wrapped or not
            if model is not self.model:
                self.model_wrapped = model

            # backward compatibility
            if self.is_deepspeed_enabled:
                self.deepspeed = self.model_wrapped

        model.eval()

        # Do not use HPU graphs if the training is ongoing because it detaches gradients
        if args.use_hpu_graphs_for_inference and not self.is_in_train:
            logger.info("Using HPU graphs for inference.")
            # Do not wrap the model in HPU graphs if it has already been done
            if not self.already_wrapped_for_hpu_graphs:
                from habana_frameworks.torch.hpu import wrap_in_hpu_graph

                model = wrap_in_hpu_graph(
                    model, disable_tensor_cache=args.disable_tensor_cache_hpu_graphs, max_graphs=args.max_hpu_graphs
                )
                self.already_wrapped_for_hpu_graphs = True

        # if full fp16 or bf16 eval is wanted and this ``evaluation`` or ``predict`` isn't called
        # while ``train`` is running, cast it to the right dtype first and then put on device
        if not self.is_in_train:
            if args.fp16_full_eval:
                model = model.to(dtype=torch.float16, device=args.device)
            elif args.bf16_full_eval:
                model = model.to(dtype=torch.bfloat16, device=args.device)

        batch_size = self.args.eval_batch_size

        logger.info(f"***** Running {description} *****")
        if has_length(dataloader):
            logger.info(f"  Num examples = {self.num_examples(dataloader)}")
        else:
            logger.info("  Num examples: Unknown")
        logger.info(f"  Batch size = {batch_size}")

        self.callback_handler.eval_dataloader = dataloader
        # Do this before wrapping.
        eval_dataset = getattr(dataloader, "dataset", None)

        if args.past_index >= 0:
            self._past = None

        # Initialize containers
        all_losses = EvalLoopContainer(self.args.eval_do_concat_batches, padding_index=-100)
        all_preds = EvalLoopContainer(self.args.eval_do_concat_batches, padding_index=-100)
        all_labels = EvalLoopContainer(self.args.eval_do_concat_batches, padding_index=-100)
        all_inputs = EvalLoopContainer(self.args.eval_do_concat_batches, padding_index=-100)

        # Will be useful when we have an iterable dataset so don't know its length.
        observed_num_examples = 0

        # Main evaluation loop
        for step, inputs in enumerate(dataloader):
            if (
                self.args.throughput_warmup_steps > 0
                and not self.is_in_train
                and step == self.args.throughput_warmup_steps
            ):
                self.start_time_after_warmup = time.time()
            # Update the observed num examples
            observed_batch_size = find_batch_size(inputs)
            if observed_batch_size is not None:
                observed_num_examples += observed_batch_size
                # For batch samplers, batch_size is not known by the dataloader in advance.
                if batch_size is None:
                    batch_size = observed_batch_size

            # attn_softmax_bf16 and use_flash_attention are enabled only for llama
            if hasattr(self.model, "generation_config") and self.model.generation_config is not None:
                if self.model.config.model_type == "llama":
                    if self.model.generation_config.attn_softmax_bf16:
                        inputs["attn_softmax_bf16"] = True
                    if self.model.generation_config.use_flash_attention:
                        inputs["use_flash_attention"] = True
                    if self.model.generation_config.flash_attention_recompute:
                        inputs["flash_attention_recompute"] = True
                    if self.model.generation_config.flash_attention_causal_mask:
                        inputs["flash_attention_causal_mask"] = True

            # Prediction step
            loss, logits, labels = self.prediction_step(model, inputs, prediction_loss_only, ignore_keys=ignore_keys)
            main_input_name = getattr(self.model, "main_input_name", "input_ids")
            inputs_decode = self._prepare_input(inputs[main_input_name]) if args.include_inputs_for_metrics else None

            # Save the logits dtype since we need to convert them into floats during the process
            # They will be converted back into their original dtype right before computing metrics
            if logits is not None:
                logits_dtype = get_dtype(logits)

            # Update containers
            if loss is not None:
                losses = self.gather_function((loss.repeat(batch_size)))
                all_losses.add(losses)
            if labels is not None:
                labels = self.accelerator.pad_across_processes(labels, dim=1, pad_index=-100)
                labels = self.gather_function((labels))
                all_labels.add(labels)
            if inputs_decode is not None:
                inputs_decode = self.accelerator.pad_across_processes(inputs_decode, dim=1, pad_index=-100)
                inputs_decode = self.gather_function((inputs_decode))
                all_inputs.add(inputs_decode)
            if logits is not None:
                if args.use_habana and logits_dtype != "float32":
                    logits = to_device_dtype(logits, target_dtype=torch.float32)
                logits = self.accelerator.pad_across_processes(logits, dim=1, pad_index=-100)
                if self.preprocess_logits_for_metrics is not None:
                    logits = self.preprocess_logits_for_metrics(logits, labels)
                logits = self.gather_function((logits))
                all_preds.add(logits)

            self.control = self.callback_handler.on_prediction_step(args, self.state, self.control)

            # Gather all tensors and put them back on the CPU if we have done enough accumulation steps.
            if args.eval_accumulation_steps is not None and (step + 1) % args.eval_accumulation_steps == 0:
                all_losses.to_cpu_and_numpy()
                all_preds.to_cpu_and_numpy()
                all_labels.to_cpu_and_numpy()
                all_inputs.to_cpu_and_numpy()

            # nested concat does accumulation on tensors of variable length.
            # Added mark step here to avoid graph recompile
            if args.use_lazy_mode:
                self.htcore.mark_step()

        # After all calls to `.gather_function`, reset to `gather_for_metrics`:
        self.gather_function = self.accelerator.gather_for_metrics
        if args.past_index and hasattr(self, "_past"):
            # Clean the state at the end of the evaluation loop
            delattr(self, "_past")

        # Gather all remaining tensors and put them back on the CPU
        all_losses = all_losses.get_arrays()
        all_preds = all_preds.get_arrays()
        all_labels = all_labels.get_arrays()
        all_inputs = all_inputs.get_arrays()

        # Number of samples
        if has_length(eval_dataset):
            num_samples = len(eval_dataset)
        # The instance check is weird and does not actually check for the type, but whether the dataset has the right
        # methods. Therefore we need to make sure it also has the attribute.
        elif isinstance(eval_dataset, IterableDatasetShard) and getattr(eval_dataset, "num_examples", 0) > 0:
            num_samples = eval_dataset.num_examples
        else:
            if has_length(dataloader):
                num_samples = self.num_examples(dataloader)
            else:  # both len(dataloader.dataset) and len(dataloader) fail
                num_samples = observed_num_examples
        if num_samples == 0 and observed_num_examples > 0:
            num_samples = observed_num_examples

        # Convert predictions back into their original dtype if necessary
        if all_preds is not None:
            all_preds = convert_into_dtypes(all_preds, logits_dtype)

        # Metrics!
        if self.compute_metrics is not None and all_preds is not None and all_labels is not None:
            if args.include_inputs_for_metrics:
                metrics = self.compute_metrics(
                    EvalPrediction(predictions=all_preds, label_ids=all_labels, inputs=all_inputs)
                )
            else:
                metrics = self.compute_metrics(EvalPrediction(predictions=all_preds, label_ids=all_labels))
        else:
            metrics = {}

        # To be JSON-serializable, we need to remove numpy types or zero-d tensors
        metrics = denumpify_detensorize(metrics)

        if isinstance(all_losses, list) and all_losses:
            metrics[f"{metric_key_prefix}_loss"] = np.concatenate(all_losses).mean().item()
        elif isinstance(all_losses, np.ndarray):
            metrics[f"{metric_key_prefix}_loss"] = all_losses.mean().item()

        # Prefix all keys with metric_key_prefix + '_'
        for key in list(metrics.keys()):
            if not key.startswith(f"{metric_key_prefix}_"):
                metrics[f"{metric_key_prefix}_{key}"] = metrics.pop(key)

        return EvalLoopOutput(predictions=all_preds, label_ids=all_labels, metrics=metrics, num_samples=num_samples)

    def prediction_step(
        self,
        model: torch.nn.Module,
        inputs: Dict[str, Union[torch.Tensor, Any]],
        prediction_loss_only: bool,
        ignore_keys: Optional[List[str]] = None,
    ) -> Tuple[Optional[torch.Tensor], Optional[torch.Tensor], Optional[torch.Tensor]]:
        """
        Perform an evaluation step on `model` using `inputs`.
        Subclass and override to inject custom behavior.
        Args:
            model (`torch.nn.Module`):
                The model to evaluate.
            inputs (`Dict[str, Union[torch.Tensor, Any]]`):
                The inputs and targets of the model.
                The dictionary will be unpacked before being fed to the model. Most models expect the targets under the
                argument `labels`. Check your model's documentation for all accepted arguments.
            prediction_loss_only (`bool`):
                Whether or not to return the loss only.
            ignore_keys (`List[str]`, *optional*):
                A list of keys in the output of your model (if it is a dictionary) that should be ignored when
                gathering predictions.
        Return:
            Tuple[Optional[torch.Tensor], Optional[torch.Tensor], Optional[torch.Tensor]]: A tuple with the loss,
            logits and labels (each being optional).
        """
        has_labels = False if len(self.label_names) == 0 else all(inputs.get(k) is not None for k in self.label_names)
        # For CLIP-like models capable of returning loss values.
        # If `return_loss` is not specified or being `None` in `inputs`, we check if the default value of `return_loss`
        # is `True` in `model.forward`.
        return_loss = inputs.get("return_loss", None)
        if return_loss is None:
            return_loss = self.can_return_loss
        loss_without_labels = True if len(self.label_names) == 0 and return_loss else False

        inputs = self._prepare_inputs(inputs)
        if ignore_keys is None:
            if hasattr(self.model, "config"):
                ignore_keys = getattr(self.model.config, "keys_to_ignore_at_inference", [])
            else:
                ignore_keys = []

        # labels may be popped when computing the loss (label smoothing for instance) so we grab them first.
        if has_labels or loss_without_labels:
            labels = nested_detach(tuple(inputs.get(name) for name in self.label_names))
            if len(labels) == 1:
                labels = labels[0]
        else:
            labels = None

        with torch.no_grad():
            try:
                if has_labels or loss_without_labels:
                    with self.compute_loss_context_manager():
                        loss, outputs = self.compute_loss(model, inputs, return_outputs=True)
                    loss = loss.mean().detach()

                    if isinstance(outputs, dict):
                        logits = tuple(v for k, v in outputs.items() if k not in ignore_keys + ["loss"])
                    else:
                        logits = outputs[1:]
                else:
                    loss = None
                    with self.compute_loss_context_manager():
                        outputs = model(**inputs)
                    if isinstance(outputs, dict):
                        logits = tuple(v for k, v in outputs.items() if k not in ignore_keys)
                    else:
                        logits = outputs
                    # TODO: this needs to be fixed and made cleaner later.
                    if self.args.past_index >= 0:
                        self._past = outputs[self.args.past_index - 1]
            except RuntimeError as error:
                if "cpu fallback is not supported during hpu graph capturing" in str(error):
                    error.args = (
                        f"{error}. You should run inference in lazy mode only with `use_lazy_mode=True` and `use_hpu_graphs_for_inference=False`.",
                    )
                raise error

        if self.args.use_lazy_mode and not (self.args.use_hpu_graphs_for_inference and not self.is_in_train):
            self.htcore.mark_step()

        if prediction_loss_only:
            return (loss, None, None)

        logits = nested_detach(logits)
        if len(logits) == 1:
            logits = logits[0]

        return (loss, logits, labels)

    def _push_from_checkpoint(self, checkpoint_folder):
        # Only push from one node.
        if not self.is_world_process_zero() or self.args.hub_strategy == HubStrategy.END:
            return
        # If we haven't finished the last push, we don't do this one unless args.hub_always_push=True.
        if not self.args.hub_always_push and self.push_in_progress is not None and not self.push_in_progress.is_done():
            return

        output_dir = self.args.output_dir
        # To avoid a new synchronization of all model weights, we just copy the file from the checkpoint folder
        modeling_files = [CONFIG_NAME, WEIGHTS_NAME, SAFE_WEIGHTS_NAME, GAUDI_CONFIG_NAME]
        for modeling_file in modeling_files:
            if os.path.isfile(os.path.join(checkpoint_folder, modeling_file)):
                shutil.copy(os.path.join(checkpoint_folder, modeling_file), os.path.join(output_dir, modeling_file))
        # Saving the tokenizer is fast and we don't know how many files it may have spawned, so we resave it to be sure.
        if self.tokenizer is not None:
            self.tokenizer.save_pretrained(output_dir)
        # Same for the training arguments
        torch.save(self.args, os.path.join(output_dir, TRAINING_ARGS_NAME))

        if self.args.save_strategy == IntervalStrategy.STEPS:
            commit_message = f"Training in progress, step {self.state.global_step}"
        else:
            commit_message = f"Training in progress, epoch {int(self.state.epoch)}"

        model_push_job = upload_folder(
            repo_id=self.hub_model_id,
            folder_path=output_dir,
            commit_message=commit_message,
            token=self.args.hub_token,
            run_as_future=True,
            ignore_patterns=["_*", f"{PREFIX_CHECKPOINT_DIR}-*"],
        )

        push_jobs = [model_push_job]

        if self.args.hub_strategy in [HubStrategy.CHECKPOINT, HubStrategy.ALL_CHECKPOINTS]:
            path_in_repo = (
                "last-checkpoint" if self.args.hub_strategy == HubStrategy.CHECKPOINT else Path(checkpoint_folder).name
            )
            checkpoint_push = upload_folder(
                repo_id=self.hub_model_id,
                folder_path=checkpoint_folder,
                path_in_repo=path_in_repo,
                commit_message=commit_message + ", checkpoint",
                token=self.args.hub_token,
                run_as_future=True,
            )
            push_jobs.append(checkpoint_push)

        if self.push_in_progress is None or self.push_in_progress.is_done():
            self.push_in_progress = PushInProgress(push_jobs)
        else:
            self.push_in_progress.jobs.extend(push_jobs)

    #
    # Deprecated code
    #
    def prediction_loop(
        self,
        dataloader: DataLoader,
        description: str,
        prediction_loss_only: Optional[bool] = None,
        ignore_keys: Optional[List[str]] = None,
        metric_key_prefix: str = "eval",
    ) -> EvalLoopOutput:
        """
        Prediction/evaluation loop, shared by `Trainer.evaluate()` and `Trainer.predict()`.
        Works both with or without labels.
        """
        args = self.args

        if not has_length(dataloader):
            raise ValueError("dataloader must implement a working __len__")

        prediction_loss_only = prediction_loss_only if prediction_loss_only is not None else args.prediction_loss_only

        # if eval is called w/o train, handle model prep here
        if self.is_deepspeed_enabled and self.deepspeed is None:
            _, _ = deepspeed_init(self, num_training_steps=0, inference=True)

        model = self._wrap_model(self.model, training=False, dataloader=dataloader)

        if len(self.accelerator._models) == 0 and model is self.model:
            model = (
                self.accelerator.prepare(model)
                if self.is_deepspeed_enabled
                else self.accelerator.prepare_model(model, evaluation_mode=True)
            )

            if self.is_fsdp_enabled:
                self.model = model

            # for the rest of this function `model` is the outside model, whether it was wrapped or not
            if model is not self.model:
                self.model_wrapped = model

            # backward compatibility
            if self.is_deepspeed_enabled:
                self.deepspeed = self.model_wrapped
        model.eval()

        # Do not use HPU graphs if the training is ongoing because it detaches gradients
        if args.use_hpu_graphs_for_inference and not self.is_in_train:
            logger.info("Using HPU graphs for inference.")
            # Do not wrap the model in HPU graphs if it has already been done
            if not self.already_wrapped_for_hpu_graphs:
                from habana_frameworks.torch.hpu import wrap_in_hpu_graph

                model = wrap_in_hpu_graph(
                    model, disable_tensor_cache=args.disable_tensor_cache_hpu_graphs, max_graphs=args.max_hpu_graphs
                )
                self.already_wrapped_for_hpu_graphs = True

        # if full fp16 or bf16 eval is wanted and this ``evaluation`` or ``predict`` isn't called
        # while ``train`` is running, cast it to the right dtype first and then put on device
        if not self.is_in_train:
            if args.fp16_full_eval:
                model = model.to(dtype=torch.float16, device=args.device)
            elif args.bf16_full_eval:
                model = model.to(dtype=torch.bfloat16, device=args.device)

        batch_size = dataloader.batch_size
        num_examples = self.num_examples(dataloader)
        logger.info(f"***** Running {description} *****")
        logger.info(f"  Num examples = {num_examples}")
        logger.info(f"  Batch size = {batch_size}")

        losses_host: torch.Tensor = None
        preds_host: Union[torch.Tensor, List[torch.Tensor]] = None
        labels_host: Union[torch.Tensor, List[torch.Tensor]] = None
        inputs_host: Union[torch.Tensor, List[torch.Tensor]] = None

        world_size = max(1, args.world_size)

        eval_losses_gatherer = DistributedTensorGatherer(world_size, num_examples, make_multiple_of=batch_size)
        if not prediction_loss_only:
            # The actual number of eval_sample can be greater than num_examples in distributed settings (when we pass
            # a batch size to the sampler)
            make_multiple_of = None
            if hasattr(dataloader, "sampler") and isinstance(dataloader.sampler, SequentialDistributedSampler):
                make_multiple_of = dataloader.sampler.batch_size
            preds_gatherer = DistributedTensorGatherer(world_size, num_examples, make_multiple_of=make_multiple_of)
            labels_gatherer = DistributedTensorGatherer(world_size, num_examples, make_multiple_of=make_multiple_of)
            inputs_gatherer = DistributedTensorGatherer(world_size, num_examples, make_multiple_of=make_multiple_of)

        if args.past_index >= 0:
            self._past = None

        self.callback_handler.eval_dataloader = dataloader

        for step, inputs in enumerate(dataloader):
            loss, logits, labels = self.prediction_step(model, inputs, prediction_loss_only, ignore_keys=ignore_keys)
            main_input_name = getattr(self.model, "main_input_name", "input_ids")
            inputs_decode = self._prepare_input(inputs[main_input_name]) if args.include_inputs_for_metrics else None

            if loss is not None:
                losses = loss.repeat(batch_size)
                losses_host = losses if losses_host is None else torch.cat((losses_host, losses), dim=0)
            if logits is not None:
                preds_host = logits if preds_host is None else nested_concat(preds_host, logits, padding_index=-100)
            if labels is not None:
                labels_host = labels if labels_host is None else nested_concat(labels_host, labels, padding_index=-100)
            if inputs_decode is not None:
                inputs_host = (
                    inputs_decode
                    if inputs_host is None
                    else nested_concat(inputs_host, inputs_decode, padding_index=-100)
                )
            self.control = self.callback_handler.on_prediction_step(args, self.state, self.control)

            # Gather all tensors and put them back on the CPU if we have done enough accumulation steps.
            if args.eval_accumulation_steps is not None and (step + 1) % args.eval_accumulation_steps == 0:
                eval_losses_gatherer.add_arrays(self._gather_and_numpify(losses_host, "eval_losses"))
                if not prediction_loss_only:
                    preds_gatherer.add_arrays(self._gather_and_numpify(preds_host, "eval_preds"))
                    labels_gatherer.add_arrays(self._gather_and_numpify(labels_host, "eval_label_ids"))
                    inputs_gatherer.add_arrays(self._gather_and_numpify(inputs_host, "eval_inputs_ids"))

                # Set back to None to begin a new accumulation
                losses_host, preds_host, labels_host, inputs_host = None, None, None, None

            # nested concat does accumulation on tensors of variable length.
            # Added mark step here to avoid graph recompile
            if args.use_lazy_mode:
                self.htcore.mark_step()

        if args.past_index and hasattr(self, "_past"):
            # Clean the state at the end of the evaluation loop
            delattr(self, "_past")

        # Gather all remaining tensors and put them back on the CPU
        eval_losses_gatherer.add_arrays(self._gather_and_numpify(losses_host, "eval_losses"))
        if not prediction_loss_only:
            preds_gatherer.add_arrays(self._gather_and_numpify(preds_host, "eval_preds"))
            labels_gatherer.add_arrays(self._gather_and_numpify(labels_host, "eval_label_ids"))
            inputs_gatherer.add_arrays(self._gather_and_numpify(inputs_host, "eval_inputs_ids"))

        eval_loss = eval_losses_gatherer.finalize()
        preds = preds_gatherer.finalize() if not prediction_loss_only else None
        label_ids = labels_gatherer.finalize() if not prediction_loss_only else None
        inputs_ids = inputs_gatherer.finalize() if not prediction_loss_only else None

        if self.compute_metrics is not None and preds is not None and label_ids is not None:
            if args.include_inputs_for_metrics:
                metrics = self.compute_metrics(
                    EvalPrediction(predictions=preds, label_ids=label_ids, inputs=inputs_ids)
                )
            else:
                metrics = self.compute_metrics(EvalPrediction(predictions=preds, label_ids=label_ids))
        else:
            metrics = {}

        # To be JSON-serializable, we need to remove numpy types or zero-d tensors
        metrics = denumpify_detensorize(metrics)

        if eval_loss is not None:
            metrics[f"{metric_key_prefix}_loss"] = eval_loss.mean().item()

        # Prefix all keys with metric_key_prefix + '_'
        for key in list(metrics.keys()):
            if not key.startswith(f"{metric_key_prefix}_"):
                metrics[f"{metric_key_prefix}_{key}"] = metrics.pop(key)

        return EvalLoopOutput(predictions=preds, label_ids=label_ids, metrics=metrics, num_samples=num_examples)

    def create_accelerator_and_postprocess(self):
        grad_acc_kwargs = {}
        if is_accelerate_available("0.28.0") and self.args.accelerator_config.gradient_accumulation_kwargs is not None:
            grad_acc_kwargs = self.args.accelerator_config.gradient_accumulation_kwargs

        # check if num_steps is attempted to be passed in gradient_accumulation_kwargs
        if "num_steps" in grad_acc_kwargs and self.args.gradient_accumulation_steps > 1:
            # raise because we do not know which setting is intended.
            raise ValueError(
                "The `AcceleratorConfig`'s `num_steps` is set but `gradient_accumulation_steps` is greater than 1 in the passed `TrainingArguments`"
                "If using the passed `AcceleratorConfig` is desired, do not set the `TrainingArguments` `gradient_accumulation_steps`."
            )
        elif "num_steps" not in grad_acc_kwargs:
            # take the gradient_accumulation_steps setting from TrainingArguments.
            grad_acc_kwargs["num_steps"] = self.args.gradient_accumulation_steps

        grad_acc_kwargs["sync_with_dataloader"] = False

        gradient_accumulation_plugin = GradientAccumulationPlugin(**grad_acc_kwargs)

        accelerator_config = self.args.accelerator_config.to_dict()

        if is_accelerate_available("0.28.0"):
            dataloader_config = DataLoaderConfiguration(
                split_batches=accelerator_config.pop("split_batches"),
                dispatch_batches=accelerator_config.pop("dispatch_batches"),
                even_batches=accelerator_config.pop("even_batches"),
                use_seedable_sampler=accelerator_config.pop("use_seedable_sampler"),
            )
        # this would have been updated above, no need for it anymore
        accelerator_config.pop("gradient_accumulation_kwargs")

        args = {
            "deepspeed_plugin": self.args.deepspeed_plugin,
            "gradient_accumulation_plugin": gradient_accumulation_plugin,
            "distribution_strategy": self.args.distribution_strategy,
        }
        if is_accelerate_available("0.28.0"):
            args["dataloader_config"] = dataloader_config
        else:
            args.update(accelerator_config)

        # create accelerator object
        self.accelerator = GaudiAccelerator(**args)
        # some Trainer classes need to use `gather` instead of `gather_for_metrics`, thus we store a flag
        self.gather_function = self.accelerator.gather_for_metrics

        # deepspeed and accelerate flags covering both trainer args and accelerate launcher
        self.is_deepspeed_enabled = getattr(self.accelerator.state, "deepspeed_plugin", None) is not None
        self.is_fsdp_enabled = getattr(self.accelerator.state, "fsdp_plugin", None) is not None

        # post accelerator creation setup
        # copy of https://github.com/huggingface/transformers/blob/b71f20a7c9f3716d30f6738501559acf863e2c5c/src/transformers/trainer.py#L3991
        # post accelerator creation setup
        if self.is_fsdp_enabled:
            fsdp_plugin = self.accelerator.state.fsdp_plugin
            fsdp_plugin.limit_all_gathers = self.args.fsdp_config.get(
                "limit_all_gathers", fsdp_plugin.limit_all_gathers
            )
            if is_accelerate_available("0.23.0"):
                fsdp_plugin.activation_checkpointing = self.args.fsdp_config.get(
                    "activation_checkpointing", fsdp_plugin.activation_checkpointing
                )
                if fsdp_plugin.activation_checkpointing and self.args.gradient_checkpointing:
                    raise ValueError(
                        "The activation_checkpointing in FSDP config and the gradient_checkpointing in training arg "
                        "can't be set to True simultaneously. Please use FSDP's activation_checkpointing logic "
                        "when using FSDP."
                    )

        if self.is_deepspeed_enabled and getattr(self.args, "hf_deepspeed_config", None) is None:
            self.propagate_args_to_deepspeed()

        # `save_only_model` can't be used with DeepSpeed/FSDP along with `load_best_model_at_end`
        if (
            self.args.save_only_model
            and (self.is_deepspeed_enabled or self.is_fsdp_enabled)
            and self.args.load_best_model_at_end
        ):
            wrapper = "DeepSpeed" if self.is_deepspeed_enabled else "FSDP"
            raise ValueError(f"{wrapper} can't be used with `save_only_model` along with `load_best_model_at_end`.")

        # `auto_find_batch_size` isn't yet supported with DeepSpeed/FSDP
        if (self.is_deepspeed_enabled or self.is_fsdp_enabled) and self.args.auto_find_batch_size:
            wrapper = "DeepSpeed" if self.is_deepspeed_enabled else "FSDP"
            raise NotImplementedError(f"`{wrapper}` doesn't support `auto_find_batch_size`.")

    def propagate_args_to_deepspeed(self, auto_find_batch_size=False):
        """
        Sets values in the deepspeed plugin based on the Trainer args
        """
        from .integrations.deepspeed import GaudiTrainerDeepSpeedConfig

        ds_plugin = self.accelerator.state.deepspeed_plugin

        ds_plugin.hf_ds_config = GaudiTrainerDeepSpeedConfig(ds_plugin.hf_ds_config.config)
        ds_plugin.deepspeed_config = ds_plugin.hf_ds_config.config
        ds_plugin.hf_ds_config.trainer_config_process(self.args, auto_find_batch_size)

    def _zero_model_grad(self, model):
        if hasattr(model, "_zero_grad_kwargs"):
            model.zero_grad(**model._zero_grad_kwargs)
        else:
            # Optimization based on setting gradients to None (instead of zeroing them out) may only be used when gradients are not recorded using HPU graphs.
            # HPU graphs rely on fixed tensors - setting gradients to None will enforce their re-allocation during the backward pass each step.
            set_to_none = (
                self.args.parallel_mode != ParallelMode.DISTRIBUTED or self.args.distribution_strategy == "ddp"
            ) and not self.args.use_hpu_graphs_for_training

            try:
                model.zero_grad(set_to_none=set_to_none)
                model._zero_grad_kwargs = {"set_to_none": set_to_none}
            except TypeError:
                model.zero_grad()
                model._zero_grad_kwargs = {}<|MERGE_RESOLUTION|>--- conflicted
+++ resolved
@@ -1217,19 +1217,12 @@
                 if hasattr(grad_norm, "item"):
                     grad_norm = grad_norm.item()
             else:
-<<<<<<< HEAD
-                if _grad_norm is not None and self.accelerator.distributed_type != GaudiDistributedType.FSDP:
-                    grad_norm = (
-                        _grad_norm.detach().item() if _grad_norm.size() == torch.Size([1]) else _grad_norm.tolist()
-                    )
-=======
                 if (
                     _grad_norm is not None
                     and self.accelerator.distributed_type != GaudiDistributedType.FSDP
                     and _grad_norm.size() == torch.Size([1])
                 ):
                     grad_norm = _grad_norm.item()
->>>>>>> 6be3e99e
                 else:
                     grad_norm = None
 
