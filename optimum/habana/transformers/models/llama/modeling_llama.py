--- conflicted
+++ resolved
@@ -856,12 +856,8 @@
                     use_flash_attention,
                     flash_attention_recompute,
                     flash_attention_causal_mask,
-<<<<<<< HEAD
                     flash_attention_fast_softmax,
                     None,
-=======
-                    None
->>>>>>> bb203176
                 )
             else:
                 layer_outputs = decoder_layer(
