# coding=utf-8
# Copyright 2023 Mistral AI and the HuggingFace Inc. team. All rights reserved.
#
# This code is based on EleutherAI's GPT-NeoX library and the GPT-NeoX
# and OPT implementations in this library. It has been modified from its
# original forms to accommodate minor architectural differences compared
# to GPT-NeoX and OPT used by the Meta AI team that trained the model.
#
# Licensed under the Apache License, Version 2.0 (the "License");
# you may not use this file except in compliance with the License.
# You may obtain a copy of the License at
#
#     http://www.apache.org/licenses/LICENSE-2.0
#
# Unless required by applicable law or agreed to in writing, software
# distributed under the License is distributed on an "AS IS" BASIS,
# WITHOUT WARRANTIES OR CONDITIONS OF ANY KIND, either express or implied.
# See the License for the specific language governing permissions and
# limitations under the License.
"""PyTorch Phi model."""

import math
from typing import List, Optional, Tuple, Union

import torch
from torch import nn
from torch.nn import CrossEntropyLoss
from transformers.cache_utils import Cache, DynamicCache
from transformers.modeling_outputs import BaseModelOutputWithPast, CausalLMOutputWithPast
from transformers.models.phi.configuration_phi import PhiConfig
<<<<<<< HEAD
from transformers.models.phi.modeling_phi import PhiAttention, PhiForCausalLM, PhiMLP, apply_rotary_pos_emb, repeat_kv
=======
from transformers.models.phi.modeling_phi import (
    PhiAttention,
    PhiDecoderLayer,
    PhiForCausalLM,
    PhiModel,
    apply_rotary_pos_emb,
)
>>>>>>> d5a73315
from transformers.utils import logging

from ...modeling_attn_mask_utils import (
    _gaudi_prepare_4d_causal_attention_mask,
)


logger = logging.get_logger(__name__)


def gaudi_phi_repeat_kv(
    query_states: torch.Tensor,
    key_states: torch.Tensor,
    value_states: torch.Tensor,
    attention_mask: torch.Tensor,
    n_rep: int,
):
    """
    Copied from repeat_kv: https://github.com/huggingface/transformers/blob/v4.39.1/src/transformers/models/phi/modeling_phi.py
    The only differences are:
        - Append num_key_value_heads == 1 check as kv states can be broadcasted during matmuls so need to expand and reshape them.
        - Add new args query_states, key_states, value_states and attention_mask and update the logic for expansion.
    The query states go from (batch, num_heads, seqlen, head_dim) to (batch, num_key_value_heads, n_rep, seqlen, head_dim)
    The key/value states go from (batch, num_key_value_heads, seqlen, head_dim) to (batch, num_key_value_heads, 1, seqlen, head_dim)
    """
    batch, num_key_value_heads, kv_len, head_dim = key_states.shape
    if n_rep == 1 or num_key_value_heads == 1:
        return query_states, key_states, value_states, attention_mask

    new_kv_shape = (batch, num_key_value_heads, 1, kv_len, head_dim)
    key_states = key_states.reshape(new_kv_shape)
    value_states = value_states.reshape(new_kv_shape)

    batch, _, q_len, head_dim = query_states.shape
    new_q_shape = (batch, num_key_value_heads, n_rep, q_len, head_dim)
    query_states = query_states.reshape(new_q_shape)

    if attention_mask is not None:
        # Add groups dim and set to 1
        attention_mask = attention_mask.unsqueeze(1)

    return query_states, key_states, value_states, attention_mask


class Matmul(torch.nn.Module):
    def __init__(self):
        super().__init__()

    def forward(self, x, y):
        return torch.matmul(x, y)


class KVCache(torch.nn.Module):
    def __init__(self):
        super(KVCache, self).__init__()
        self.cache = None
        self.inp_seq_len = -1

    def allocate(self, inp_seq_len, dtype, device, shape):
        if self.cache is None or self.cache.shape != shape:
            self.inp_seq_len = inp_seq_len
            self.cache = torch.zeros(shape, dtype=dtype, device=device)
        else:
            assert (
                self.inp_seq_len == inp_seq_len
            ), f"inp_seq_len must be the same. self.inp_seq_len:{self.inp_seq_len} inp_seq_len:{inp_seq_len}"
            self.cache.fill_(0)

    def update(self, prev, cur, dim, idx, inp_seq_len):
        orig_cur = cur
        if prev.shape == cur.shape:
            prev.copy_(cur)
            return orig_cur
        if cur.shape[2] > 1 and cur.shape[2] <= prev.shape[2]:
            # Initialize
            prev[:, :, :inp_seq_len, :].copy_(cur)
            return orig_cur
        assert cur.shape[2] == 1, f"Cannot update kv-cache. Unsupported shapes. prev:{prev.shape} cur:{cur.shape}"
        if idx is not None:
            prev.index_copy_(dim, idx - 1, cur)
            return prev
        else:
            return torch.cat((prev, cur), dim=dim)

    def get_shape(self):
        if self.cache is None:
            return None
        return self.cache.shape

    def forward(self, cur, dim, idx):
        return self.update(self.cache, cur, dim, idx, self.inp_seq_len)


class GaudiPhiAttention(PhiAttention):
    def __init__(self, config: PhiConfig, layer_idx: Optional[int] = None):
        super().__init__(config, layer_idx)
        self.matmul_qk = Matmul()
        self.matmul_av = Matmul()
        self.k_cache = KVCache()
        self.v_cache = KVCache()
        self.inp_seq_len = -1

    def allocate_kv_cache(self, batch_size, max_seq_len, inp_seq_len):
        cache_shape = (batch_size, self.num_key_value_heads, max_seq_len, self.head_dim)
        device = self.k_proj.weight.device
        dtype = self.config.torch_dtype
        self.k_cache.allocate(inp_seq_len, dtype, device, cache_shape)
        self.v_cache.allocate(inp_seq_len, dtype, device, cache_shape)

    def forward(
        self,
        hidden_states: torch.Tensor,
        attention_mask: Optional[torch.Tensor] = None,
        position_ids: Optional[torch.LongTensor] = None,
        past_key_value: Optional[Cache] = None,
        output_attentions: bool = False,
        use_cache: bool = False,
        token_idx: Optional[torch.Tensor] = None,
        reuse_cache: Optional[bool] = False,
        cache_idx: Optional[int] = None,
        **kwargs,
    ) -> Tuple[torch.Tensor, Optional[torch.Tensor], Optional[Tuple[torch.Tensor]]]:
        """
        Copied from PhiAttention.forward: https://github.com/huggingface/transformers/blob/v4.37.1/src/transformers/models/phi/modeling_phi.py
        The only differences are:
        - add new args token_idx
        - optimize KV cache
        - add new args reuse_cache
        - add new args cache_idx
        """
        bsz, q_len, _ = hidden_states.size()

        query_states = self.q_proj(hidden_states)
        key_states = self.k_proj(hidden_states)
        value_states = self.v_proj(hidden_states)

        if self.qk_layernorm:
            query_states = self.q_layernorm(query_states)
            key_states = self.k_layernorm(key_states)

        query_states = query_states.view(bsz, q_len, self.num_heads, self.head_dim).transpose(1, 2)
        key_states = key_states.view(bsz, q_len, self.num_key_value_heads, self.head_dim).transpose(1, 2)
        value_states = value_states.view(bsz, q_len, self.num_key_value_heads, self.head_dim).transpose(1, 2)

        kv_seq_len = key_states.shape[-2]
        if past_key_value is not None:
            if self.layer_idx is None:
                raise ValueError(
                    f"The cache structure has changed since version v4.36. If you are using {self.__class__.__name__} "
                    "for auto-regressive decoding with k/v caching, please make sure to initialize the attention class "
                    "with a layer index."
                )
            kv_shape = (
                (past_key_value[0][-2] if reuse_cache else past_key_value[0].shape[-2])
                if isinstance(past_key_value, tuple)
                else past_key_value.get_usable_length(kv_seq_len, self.layer_idx)
            )
            if token_idx is not None:
                kv_seq_len = kv_shape
            else:
                kv_seq_len += kv_shape

        cos, sin = self.rotary_emb(value_states, seq_len=kv_seq_len)

        # Partial rotary embedding
        query_rot, query_pass = (
            query_states[..., : self.rotary_emb.dim],
            query_states[..., self.rotary_emb.dim :],
        )
        key_rot, key_pass = (
            key_states[..., : self.rotary_emb.dim],
            key_states[..., self.rotary_emb.dim :],
        )
        # [batch_size, seq_length, num_heads, head_dim // config.partial_rotary_factor]
        query_rot, key_rot = apply_rotary_pos_emb(query_rot, key_rot, cos, sin, position_ids)

        # [batch_size, seq_length, num_heads, head_dim]
        query_states = torch.cat((query_rot, query_pass), dim=-1)
        key_states = torch.cat((key_rot, key_pass), dim=-1)

        if use_cache:
            # reuse k, v, self_attention
            if reuse_cache:
                key_states = self.k_cache(key_states, 2, token_idx)
                value_states = self.v_cache(value_states, 2, token_idx)
                past_key_value = (self.k_cache.get_shape(), self.v_cache.get_shape())
            else:
                if past_key_value is None:
                    past_key = torch.zeros(key_states.shape, dtype=self.k_proj.weight.dtype, device=key_states.device)
                    past_value = torch.zeros(
                        key_states.shape, dtype=self.k_proj.weight.dtype, device=key_states.device
                    )
                    past_key_value = (past_key, past_value)
                key_states = self.k_cache.update(past_key_value[0], key_states, 2, token_idx, self.inp_seq_len)
                value_states = self.v_cache.update(past_key_value[1], value_states, 2, token_idx, self.inp_seq_len)
                if token_idx is None:
                    past_key_value = (key_states, value_states)

            if cache_idx is not None and q_len == 1:
                key_states = key_states[:, :, :cache_idx, :]
                value_states = value_states[:, :, :cache_idx, :]
                if attention_mask is not None:
                    attention_mask = attention_mask[:, :, :, :cache_idx]
                kv_seq_len = key_states.shape[-2]
        else:
            past_key_value = None

        query_states, key_states, value_states, attention_mask = gaudi_phi_repeat_kv(
            query_states, key_states, value_states, attention_mask, self.num_key_value_groups
        )

        # Queries and keys upcast to fp32 is required by Phi-2 to avoid overflow
        attn_weights = self.matmul_qk(
            query_states.to(torch.float32), key_states.to(torch.float32).transpose(2, 3)
        ) / math.sqrt(self.head_dim)

        if attn_weights.size() not in [
            (bsz, self.num_heads, q_len, kv_seq_len),
            (bsz, self.num_key_value_heads, self.num_key_value_groups, q_len, kv_seq_len),
        ]:
            raise ValueError(
                f"Attention weights should be of size {(bsz, self.num_heads, q_len, kv_seq_len)} or"
                f" {(bsz, self.num_key_value_heads, self.num_key_value_groups, q_len, kv_seq_len)}, but is"
                f" {attn_weights.size()}"
            )

        if attention_mask is not None:
            if attention_mask.size() not in [(bsz, 1, q_len, kv_seq_len), (bsz, 1, 1, q_len, kv_seq_len)]:
                raise ValueError(
                    f"Attention mask should be of size {(bsz, 1, q_len, kv_seq_len)} or {(bsz, 1, 1, q_len, kv_seq_len)},"
                    f" but is {attention_mask.size()}"
                )
            attn_weights = attn_weights + attention_mask

        # upcast attention to fp32
        attn_weights = nn.functional.softmax(attn_weights, dim=-1, dtype=torch.float32).to(value_states.dtype)
        attn_weights = nn.functional.dropout(attn_weights, p=self.attention_dropout, training=self.training)

        attn_output = self.matmul_av(attn_weights, value_states)
        attn_output = attn_output.reshape(bsz, -1, q_len, self.head_dim)

        if attn_output.size() != (bsz, self.num_heads, q_len, self.head_dim):
            raise ValueError(
                f"`attn_output` should be of size {(bsz, self.num_heads, q_len, self.head_dim)}, but is"
                f" {attn_output.size()}"
            )

        attn_output = attn_output.transpose(1, 2).contiguous()
        attn_output = attn_output.reshape(bsz, q_len, self.hidden_size)

        attn_output = self.dense(attn_output)

        if not output_attentions:
            attn_weights = None

        return attn_output, attn_weights, past_key_value

<<<<<<< HEAD
class GaudiPhiDecoderLayer(torch.nn.Module):
    def __init__(self, config: PhiConfig, layer_idx: int):
        super().__init__()
        self.self_attn = PhiAttention(config, layer_idx=layer_idx)
        self.mlp = PhiMLP(config)
        self.input_layernorm = torch.nn.LayerNorm(config.hidden_size, eps=config.layer_norm_eps)
        self.resid_dropout = torch.nn.Dropout(config.resid_pdrop)

    def forward(
        self,
        hidden_states: torch.Tensor,
        attention_mask: Optional[torch.Tensor] = None,
        position_ids: Optional[torch.LongTensor] = None,
        output_attentions: Optional[bool] = False,
        use_cache: Optional[bool] = False,
        past_key_value: Optional[Tuple[torch.Tensor]] = None,
        token_idx: Optional[torch.Tensor] = None,
        **kwargs,
    ) -> Tuple[torch.FloatTensor, Optional[Tuple[torch.FloatTensor, torch.FloatTensor]]]:
        """
        Copied from PhiDecoderLayer.forward: https://github.com/huggingface/transformers/blob/v4.37.1/src/transformers/models/phi/modeling_phi.py
        The only differences are:
        - add new args token_idx
        """

        residual = hidden_states

        hidden_states = self.input_layernorm(hidden_states)

        # Self Attention
        attn_outputs, self_attn_weights, present_key_value = self.self_attn(
            hidden_states=hidden_states,
            attention_mask=attention_mask,
            position_ids=position_ids,
            past_key_value=past_key_value,
            output_attentions=output_attentions,
            use_cache=use_cache,
            token_idx=token_idx,
        )
        attn_outputs = self.resid_dropout(attn_outputs)

        feed_forward_hidden_states = self.resid_dropout(self.mlp(hidden_states))
        hidden_states = attn_outputs + feed_forward_hidden_states + residual
        outputs = (hidden_states,)

        if output_attentions:
            outputs += (self_attn_weights,)

        if use_cache:
            outputs += (present_key_value,)

        return outputs


def gaudi_phi_model_forward(
    self,
    input_ids: torch.LongTensor = None,
    attention_mask: Optional[torch.Tensor] = None,
    position_ids: Optional[torch.LongTensor] = None,
    past_key_values: Optional[List[torch.FloatTensor]] = None,
    inputs_embeds: Optional[torch.FloatTensor] = None,
    use_cache: Optional[bool] = None,
    output_attentions: Optional[bool] = None,
    output_hidden_states: Optional[bool] = None,
    return_dict: Optional[bool] = None,
    token_idx: Optional[torch.Tensor] = None,
) -> Union[Tuple, BaseModelOutputWithPast]:
    """
    Copied from PhiModel.forward: https://github.com/huggingface/transformers/blob/v4.37.1/src/transformers/models/phi/modeling_phi.py
    The only differences are:
    - add new args token_idx
    """
    output_attentions = output_attentions if output_attentions is not None else self.config.output_attentions
    output_hidden_states = (
        output_hidden_states if output_hidden_states is not None else self.config.output_hidden_states
    )
    use_cache = use_cache if use_cache is not None else self.config.use_cache

    return_dict = return_dict if return_dict is not None else self.config.use_return_dict

    # retrieve input_ids and inputs_embeds
    if input_ids is not None and inputs_embeds is not None:
        raise ValueError("You cannot specify both input_ids and inputs_embeds at the same time")
    elif input_ids is not None:
        batch_size, seq_length = input_ids.shape[:2]
    elif inputs_embeds is not None:
        batch_size, seq_length = inputs_embeds.shape[:2]
    else:
        raise ValueError("You have to specify either input_ids or inputs_embeds")

    if self.gradient_checkpointing and self.training:
        if use_cache:
            logger.warning_once(
                "`use_cache=True` is incompatible with gradient checkpointing. Setting `use_cache=False`..."
            )
            use_cache = False
=======

class GaudiPhiDecoderLayer(PhiDecoderLayer):
    def __init__(self, config: PhiConfig, layer_idx: int):
        super().__init__(config, layer_idx)
        self.self_attn = GaudiPhiAttention(config, layer_idx)

    def allocate_kv_cache(self, batch_size, max_seq_len, inp_seq_len):
        self.self_attn.allocate_kv_cache(batch_size, max_seq_len, inp_seq_len)

    def forward(
        self,
        hidden_states: torch.Tensor,
        attention_mask: Optional[torch.Tensor] = None,
        position_ids: Optional[torch.LongTensor] = None,
        output_attentions: Optional[bool] = False,
        use_cache: Optional[bool] = False,
        past_key_value: Optional[Tuple[torch.Tensor]] = None,
        token_idx: Optional[torch.Tensor] = None,
        reuse_cache: Optional[bool] = False,
        cache_idx: Optional[int] = None,
        **kwargs,
    ) -> Tuple[torch.FloatTensor, Optional[Tuple[torch.FloatTensor, torch.FloatTensor]]]:
        """
        Copied from PhiDecoderLayer.forward: https://github.com/huggingface/transformers/blob/v4.37.1/src/transformers/models/phi/modeling_phi.py
        The only differences are:
        - add new args token_idx
        - add new args reuse_cache
        - add new args cache_idx
        """

        residual = hidden_states

        hidden_states = self.input_layernorm(hidden_states)
>>>>>>> d5a73315

        # Self Attention
        attn_outputs, self_attn_weights, present_key_value = self.self_attn(
            hidden_states=hidden_states,
            attention_mask=attention_mask,
            position_ids=position_ids,
            past_key_value=past_key_value,
            output_attentions=output_attentions,
            use_cache=use_cache,
            token_idx=token_idx,
            reuse_cache=reuse_cache,
            cache_idx=cache_idx,
        )
        attn_outputs = self.resid_dropout(attn_outputs)

        feed_forward_hidden_states = self.resid_dropout(self.mlp(hidden_states))
        hidden_states = attn_outputs + feed_forward_hidden_states + residual
        outputs = (hidden_states,)

        if output_attentions:
            outputs += (self_attn_weights,)

        if use_cache:
            outputs += (present_key_value,)

        return outputs


class GaudiPhiModel(PhiModel):
    def allocate_kv_cache(self, batch_size, max_seq_len, inp_seq_len):
        for layer in self.layers:
            layer.allocate_kv_cache(batch_size, max_seq_len, inp_seq_len)

    def forward(
        self,
        input_ids: torch.LongTensor = None,
        attention_mask: Optional[torch.Tensor] = None,
        position_ids: Optional[torch.LongTensor] = None,
        past_key_values: Optional[List[torch.FloatTensor]] = None,
        inputs_embeds: Optional[torch.FloatTensor] = None,
        use_cache: Optional[bool] = None,
        output_attentions: Optional[bool] = None,
        output_hidden_states: Optional[bool] = None,
        return_dict: Optional[bool] = None,
        token_idx: Optional[torch.Tensor] = None,
        reuse_cache: Optional[bool] = False,
        cache_idx: Optional[int] = None,
    ) -> Union[Tuple, BaseModelOutputWithPast]:
        """
        Copied from PhiModel.forward: https://github.com/huggingface/transformers/blob/v4.37.1/src/transformers/models/phi/modeling_phi.py
        The only differences are:
        - add new args token_idx
        - add new args reuse_cache
        - add new args cache_idx
        """
        output_attentions = output_attentions if output_attentions is not None else self.config.output_attentions
        output_hidden_states = (
            output_hidden_states if output_hidden_states is not None else self.config.output_hidden_states
        )
        use_cache = use_cache if use_cache is not None else self.config.use_cache

        return_dict = return_dict if return_dict is not None else self.config.use_return_dict

        # retrieve input_ids and inputs_embeds
        if input_ids is not None and inputs_embeds is not None:
            raise ValueError("You cannot specify both input_ids and inputs_embeds at the same time")
        elif input_ids is not None:
            batch_size, seq_length = input_ids.shape[:2]
        elif inputs_embeds is not None:
            batch_size, seq_length = inputs_embeds.shape[:2]
        else:
            raise ValueError("You have to specify either input_ids or inputs_embeds")

        if self.gradient_checkpointing and self.training and use_cache:
            logger.warning_once(
                "`use_cache=True` is incompatible with gradient checkpointing. Setting `use_cache=False`..."
            )
            use_cache = False

        use_legacy_cache = True
        use_new_cache = False
        past_seen_tokens = 0
        if past_key_values is not None and use_cache:
            if reuse_cache:
                past_seen_tokens = past_key_values[0][0][2]
            else:
                if use_new_cache:
                    use_legacy_cache = not isinstance(past_key_values, Cache)
                    if use_legacy_cache:
                        past_key_values = DynamicCache.from_legacy_cache(past_key_values)
                    past_seen_tokens = past_key_values.get_seq_length()
                else:
                    past_seen_tokens = past_key_values[0][0].shape[2]

        if position_ids is None:
            device = input_ids.device if input_ids is not None else inputs_embeds.device
            position_ids = torch.arange(
                past_seen_tokens, seq_length + past_seen_tokens, dtype=torch.long, device=device
            )
            position_ids = position_ids.unsqueeze(0)

        if inputs_embeds is None:
            inputs_embeds = self.embed_tokens(input_ids)

        inputs_embeds = self.embed_dropout(inputs_embeds)

        # 4d mask is passed through the layers
        attention_mask = _gaudi_prepare_4d_causal_attention_mask(
            attention_mask, (batch_size, seq_length), inputs_embeds, past_seen_tokens
        )

        hidden_states = inputs_embeds

        # decoder layers
        all_hidden_states = () if output_hidden_states else None
        all_self_attns = () if output_attentions else None
        next_decoder_cache = () if not use_new_cache else None

        for layer_idx, decoder_layer in enumerate(self.layers):
            if output_hidden_states:
                all_hidden_states += (hidden_states,)

            if self.gradient_checkpointing and self.training:
                layer_outputs = self._gradient_checkpointing_func(
                    decoder_layer.__call__,
                    hidden_states,
                    attention_mask,
                    position_ids,
                    None if past_key_values is None else past_key_values[layer_idx],
                    output_attentions,
                    use_cache,
                    None,
                )
            else:
                layer_outputs = decoder_layer(
                    hidden_states,
                    attention_mask=attention_mask,
                    position_ids=position_ids,
                    past_key_value=None if past_key_values is None else past_key_values[layer_idx],
                    output_attentions=output_attentions,
                    use_cache=use_cache,
                    token_idx=token_idx,
                    reuse_cache=reuse_cache,
                    cache_idx=cache_idx,
                )

            hidden_states = layer_outputs[0]

            if use_cache:
                next_decoder_cache += (layer_outputs[2 if output_attentions else 1],)

            if output_attentions:
                all_self_attns += (layer_outputs[1],)

        hidden_states = self.final_layernorm(hidden_states)

        # add hidden states from the last decoder layer
        if output_hidden_states:
            all_hidden_states += (hidden_states,)

        next_cache = None
        if use_cache:
            next_cache = (
                next_decoder_cache.to_legacy_cache() if isinstance(next_decoder_cache, Cache) else next_decoder_cache
            )

        if not return_dict:
            return tuple(v for v in [hidden_states, next_cache, all_hidden_states, all_self_attns] if v is not None)
        return BaseModelOutputWithPast(
            last_hidden_state=hidden_states,
            past_key_values=next_cache,
            hidden_states=all_hidden_states,
            attentions=all_self_attns,
        )


class GaudiPhiForCausalLM(PhiForCausalLM):
    def allocate_kv_cache(self, batch_size, max_seq_len, inp_seq_len):
        self.model.allocate_kv_cache(batch_size, max_seq_len, inp_seq_len)

    def forward(
        self,
        input_ids: torch.LongTensor = None,
        attention_mask: Optional[torch.Tensor] = None,
        position_ids: Optional[torch.LongTensor] = None,
        past_key_values: Optional[List[torch.FloatTensor]] = None,
        inputs_embeds: Optional[torch.FloatTensor] = None,
        labels: Optional[torch.LongTensor] = None,
        use_cache: Optional[bool] = None,
        output_attentions: Optional[bool] = None,
        output_hidden_states: Optional[bool] = None,
        return_dict: Optional[bool] = None,
        token_idx: Optional[torch.Tensor] = None,
        reuse_cache: Optional[bool] = False,
        trim_logits: Optional[bool] = False,
        cache_idx: Optional[int] = None,
    ) -> Union[Tuple, CausalLMOutputWithPast]:
        """
        Inherits from PhiForCausalLM: https://github.com/huggingface/transformers/blob/v4.37.1/src/transformers/models/phi/modeling_phi.py
        The only differences are:
        - add new args token_idx
        - add new args reuse_cache
        - add new args cache_idx
        """

        output_attentions = output_attentions if output_attentions is not None else self.config.output_attentions
        output_hidden_states = (
            output_hidden_states if output_hidden_states is not None else self.config.output_hidden_states
        )
        return_dict = return_dict if return_dict is not None else self.config.use_return_dict

        # decoder outputs consists of (dec_features, layer_state, dec_hidden, dec_attn)
        outputs = self.model(
            input_ids=input_ids,
            attention_mask=attention_mask,
            position_ids=position_ids,
            past_key_values=past_key_values,
            inputs_embeds=inputs_embeds,
            use_cache=use_cache,
            output_attentions=output_attentions,
            output_hidden_states=output_hidden_states,
            return_dict=return_dict,
            token_idx=token_idx,
            reuse_cache=reuse_cache,
            cache_idx=cache_idx,
        )

        hidden_states = outputs[0]
        _, seq_len, _ = hidden_states.shape
        if seq_len > 1 and trim_logits and not self.training:
            if token_idx is not None:
                hidden_states = hidden_states.index_select(1, token_idx - 1)
            else:
                hidden_states = hidden_states[:, -1, :]
        logits = self.lm_head(hidden_states)
        logits = logits.float()

        loss = None
        if labels is not None:
            # Shift so that tokens < n predict n
            shift_logits = logits[..., :-1, :].contiguous()
            shift_labels = labels[..., 1:].contiguous()
            # Flatten the tokens
            loss_fct = CrossEntropyLoss()
            shift_logits = shift_logits.view(-1, self.config.vocab_size)
            shift_labels = shift_labels.view(-1)
            # Enable model parallelism
            shift_labels = shift_labels.to(shift_logits.device)
            loss = loss_fct(shift_logits, shift_labels)

        if not return_dict:
            output = (logits,) + outputs[1:]
            return (loss,) + output if loss is not None else output

        return CausalLMOutputWithPast(
            loss=loss,
            logits=logits,
            past_key_values=outputs.past_key_values,
            hidden_states=outputs.hidden_states,
            attentions=outputs.attentions,
        )

    def prepare_inputs_for_generation(
        self, input_ids, past_key_values=None, attention_mask=None, inputs_embeds=None, token_idx=None, **kwargs
    ):
        """
        Inherits from PhiForCausalLM: https://github.com/huggingface/transformers/blob/v4.37.1/src/transformers/models/phi/modeling_phi.py
        The only differences are:
        - add new args token_idx
        - add token_idx into model_inputs
        - from step2 when enable KV cache, slice next_input_ids from input_ids base on the token_idx
        - from step2 when enable KV cache, slice next_position_ids from position_ids base on the token_idx
        """
        past_length = 0
        reuse_cache = kwargs.get("reuse_cache")
        # Omit tokens covered by past_key_values
        if past_key_values is not None:
            if token_idx is not None:
                input_ids = torch.index_select(input_ids, 1, token_idx - 1)
            else:
                if isinstance(past_key_values, Cache):
                    cache_length = past_key_values.get_seq_length()
                    past_length = past_key_values.seen_tokens
                    max_cache_length = past_key_values.get_max_length()
                else:
                    cache_length = past_length = past_key_values[0][0].shape[2]
                    max_cache_length = None

                # Keep only the unprocessed tokens:
                # 1 - If the length of the attention_mask exceeds the length of input_ids, then we are in a setting where
                # some of the inputs are exclusively passed as part of the cache (e.g. when passing input_embeds as
                # input)
                if attention_mask is not None and attention_mask.shape[1] > input_ids.shape[1]:
                    input_ids = input_ids[:, -(attention_mask.shape[1] - past_length) :]
                # 2 - If the past_length is smaller than input_ids', then input_ids holds all input tokens. We can discard
                # input_ids based on the past_length.
                elif past_length < input_ids.shape[1]:
                    input_ids = input_ids[:, past_length:]
                # 3 - Otherwise (past_length >= input_ids.shape[1]), let's assume input_ids only has unprocessed tokens.

                # If we are about to go beyond the maximum cache length, we need to crop the input attention mask.
                if (
                    max_cache_length is not None
                    and attention_mask is not None
                    and cache_length + input_ids.shape[1] > max_cache_length
                ):
                    attention_mask = attention_mask[:, -max_cache_length:]
        elif reuse_cache and token_idx is not None:
            # With reuse_cache, KV cache is pre allocated hence for the 1st token we can slice the inputs till token idx for the fwd pass
            input_ids = input_ids[:, :token_idx]
            attention_mask = attention_mask[:, :token_idx]

        position_ids = kwargs.get("position_ids", None)
        if attention_mask is not None and position_ids is None:
            # create position_ids on the fly for batch generation
            position_ids = attention_mask.long().cumsum(-1) - 1
            position_ids.masked_fill_(attention_mask == 0, 1)
            if past_key_values:
                if token_idx is not None:
                    position_ids = torch.index_select(position_ids, 1, token_idx - 1)
                else:
                    position_ids = position_ids[:, -input_ids.shape[1] :]

        # if `inputs_embeds` are passed, we only want to use them in the 1st generation step
        if inputs_embeds is not None and past_key_values is None:
            model_inputs = {"inputs_embeds": inputs_embeds}
        else:
            model_inputs = {"input_ids": input_ids}

        model_inputs.update(
            {
                "position_ids": position_ids,
                "past_key_values": past_key_values,
                "use_cache": kwargs.get("use_cache"),
                "attention_mask": attention_mask,
                "token_idx": token_idx,
                "reuse_cache": kwargs.get("reuse_cache"),
                "trim_logits": kwargs.get("trim_logits"),
                "cache_idx": kwargs.get("cache_idx"),
            }
        )
        return model_inputs<|MERGE_RESOLUTION|>--- conflicted
+++ resolved
@@ -28,17 +28,13 @@
 from transformers.cache_utils import Cache, DynamicCache
 from transformers.modeling_outputs import BaseModelOutputWithPast, CausalLMOutputWithPast
 from transformers.models.phi.configuration_phi import PhiConfig
-<<<<<<< HEAD
-from transformers.models.phi.modeling_phi import PhiAttention, PhiForCausalLM, PhiMLP, apply_rotary_pos_emb, repeat_kv
-=======
 from transformers.models.phi.modeling_phi import (
     PhiAttention,
-    PhiDecoderLayer,
     PhiForCausalLM,
+    PhiMLP,
     PhiModel,
     apply_rotary_pos_emb,
 )
->>>>>>> d5a73315
 from transformers.utils import logging
 
 from ...modeling_attn_mask_utils import (
@@ -296,109 +292,14 @@
 
         return attn_output, attn_weights, past_key_value
 
-<<<<<<< HEAD
+
 class GaudiPhiDecoderLayer(torch.nn.Module):
     def __init__(self, config: PhiConfig, layer_idx: int):
         super().__init__()
-        self.self_attn = PhiAttention(config, layer_idx=layer_idx)
+        self.self_attn = GaudiPhiAttention(config, layer_idx=layer_idx)
         self.mlp = PhiMLP(config)
         self.input_layernorm = torch.nn.LayerNorm(config.hidden_size, eps=config.layer_norm_eps)
         self.resid_dropout = torch.nn.Dropout(config.resid_pdrop)
-
-    def forward(
-        self,
-        hidden_states: torch.Tensor,
-        attention_mask: Optional[torch.Tensor] = None,
-        position_ids: Optional[torch.LongTensor] = None,
-        output_attentions: Optional[bool] = False,
-        use_cache: Optional[bool] = False,
-        past_key_value: Optional[Tuple[torch.Tensor]] = None,
-        token_idx: Optional[torch.Tensor] = None,
-        **kwargs,
-    ) -> Tuple[torch.FloatTensor, Optional[Tuple[torch.FloatTensor, torch.FloatTensor]]]:
-        """
-        Copied from PhiDecoderLayer.forward: https://github.com/huggingface/transformers/blob/v4.37.1/src/transformers/models/phi/modeling_phi.py
-        The only differences are:
-        - add new args token_idx
-        """
-
-        residual = hidden_states
-
-        hidden_states = self.input_layernorm(hidden_states)
-
-        # Self Attention
-        attn_outputs, self_attn_weights, present_key_value = self.self_attn(
-            hidden_states=hidden_states,
-            attention_mask=attention_mask,
-            position_ids=position_ids,
-            past_key_value=past_key_value,
-            output_attentions=output_attentions,
-            use_cache=use_cache,
-            token_idx=token_idx,
-        )
-        attn_outputs = self.resid_dropout(attn_outputs)
-
-        feed_forward_hidden_states = self.resid_dropout(self.mlp(hidden_states))
-        hidden_states = attn_outputs + feed_forward_hidden_states + residual
-        outputs = (hidden_states,)
-
-        if output_attentions:
-            outputs += (self_attn_weights,)
-
-        if use_cache:
-            outputs += (present_key_value,)
-
-        return outputs
-
-
-def gaudi_phi_model_forward(
-    self,
-    input_ids: torch.LongTensor = None,
-    attention_mask: Optional[torch.Tensor] = None,
-    position_ids: Optional[torch.LongTensor] = None,
-    past_key_values: Optional[List[torch.FloatTensor]] = None,
-    inputs_embeds: Optional[torch.FloatTensor] = None,
-    use_cache: Optional[bool] = None,
-    output_attentions: Optional[bool] = None,
-    output_hidden_states: Optional[bool] = None,
-    return_dict: Optional[bool] = None,
-    token_idx: Optional[torch.Tensor] = None,
-) -> Union[Tuple, BaseModelOutputWithPast]:
-    """
-    Copied from PhiModel.forward: https://github.com/huggingface/transformers/blob/v4.37.1/src/transformers/models/phi/modeling_phi.py
-    The only differences are:
-    - add new args token_idx
-    """
-    output_attentions = output_attentions if output_attentions is not None else self.config.output_attentions
-    output_hidden_states = (
-        output_hidden_states if output_hidden_states is not None else self.config.output_hidden_states
-    )
-    use_cache = use_cache if use_cache is not None else self.config.use_cache
-
-    return_dict = return_dict if return_dict is not None else self.config.use_return_dict
-
-    # retrieve input_ids and inputs_embeds
-    if input_ids is not None and inputs_embeds is not None:
-        raise ValueError("You cannot specify both input_ids and inputs_embeds at the same time")
-    elif input_ids is not None:
-        batch_size, seq_length = input_ids.shape[:2]
-    elif inputs_embeds is not None:
-        batch_size, seq_length = inputs_embeds.shape[:2]
-    else:
-        raise ValueError("You have to specify either input_ids or inputs_embeds")
-
-    if self.gradient_checkpointing and self.training:
-        if use_cache:
-            logger.warning_once(
-                "`use_cache=True` is incompatible with gradient checkpointing. Setting `use_cache=False`..."
-            )
-            use_cache = False
-=======
-
-class GaudiPhiDecoderLayer(PhiDecoderLayer):
-    def __init__(self, config: PhiConfig, layer_idx: int):
-        super().__init__(config, layer_idx)
-        self.self_attn = GaudiPhiAttention(config, layer_idx)
 
     def allocate_kv_cache(self, batch_size, max_seq_len, inp_seq_len):
         self.self_attn.allocate_kv_cache(batch_size, max_seq_len, inp_seq_len)
@@ -427,7 +328,6 @@
         residual = hidden_states
 
         hidden_states = self.input_layernorm(hidden_states)
->>>>>>> d5a73315
 
         # Self Attention
         attn_outputs, self_attn_weights, present_key_value = self.self_attn(
